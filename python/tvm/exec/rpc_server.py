--- conflicted
+++ resolved
@@ -55,18 +55,7 @@
         silent=args.silent,
         microtvm_debugger=args.microtvm_debugger,
     )
-<<<<<<< HEAD
-    if args.microtvm_debugger:
-        old_sigint_handler = signal.signal(signal.SIGINT, signal.SIG_IGN)
-        try:
-            server.proc.join()
-        finally:
-            signal.signal(signal.SIGINT, old_sigint_handler)
-    else:
-        server.proc.join()
-=======
     server.proc.join()
->>>>>>> 461e75bd
 
 
 if __name__ == "__main__":
@@ -95,12 +84,6 @@
     parser.add_argument(
         "--custom-addr", type=str, help="Custom IP Address to Report to RPC Tracker"
     )
-<<<<<<< HEAD
-    parser.add_argument(
-        "--microtvm-debugger", action='store_true',
-        help="When specified, configure the server for microTVM debugging")
-=======
->>>>>>> 461e75bd
 
     parser.set_defaults(fork=True)
     args = parser.parse_args()
