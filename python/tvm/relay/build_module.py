# Licensed to the Apache Software Foundation (ASF) under one
# or more contributor license agreements.  See the NOTICE file
# distributed with this work for additional information
# regarding copyright ownership.  The ASF licenses this file
# to you under the Apache License, Version 2.0 (the
# "License"); you may not use this file except in compliance
# with the License.  You may obtain a copy of the License at
#
#   http://www.apache.org/licenses/LICENSE-2.0
#
# Unless required by applicable law or agreed to in writing,
# software distributed under the License is distributed on an
# "AS IS" BASIS, WITHOUT WARRANTIES OR CONDITIONS OF ANY
# KIND, either express or implied.  See the License for the
# specific language governing permissions and limitations
# under the License.
"""
Construct the necessary state for the TVM graph runtime
from a Relay expression.
"""
import warnings
import numpy as np

from tvm.ir import IRModule

from tvm.ir.transform import PassContext
from tvm.tir import expr as tvm_expr
from .. import nd as _nd, autotvm, register_func
from ..target import Target
from ..contrib import graph_runtime as _graph_rt
from . import _build_module
from . import ty as _ty
from . import expr as _expr
from . import function as _function
from .transform import InferType
from .backend import graph_runtime_factory as _graph_runtime_factory
from .backend import interpreter as _interpreter
from .backend.vm import VMExecutor


def _update_target(target):
    target = target if target else Target.current()
    if target is None:
        raise ValueError("Target is not set in env or passed as argument.")

    tgts = {}
    if isinstance(target, (str, Target)):
        dev_type = tvm_expr.IntImm("int32", _nd.context(str(target)).device_type)
        tgts[dev_type] = Target(target)
    elif isinstance(target, dict):
        for dev, tgt in target.items():
            dev_type = tvm_expr.IntImm("int32", _nd.context(dev).device_type)
            tgts[dev_type] = Target(tgt)
    else:
        raise TypeError(
            "target is expected to be str or "
            + "tvm.target.Target, but received "
            + "{}".format(type(target))
        )
    return tgts


def _convert_param_map(params):
    inputs = {}
    for name, param in params.items():
        if isinstance(param, np.ndarray):
            param = _nd.array(param)
        inputs[name] = _expr.const(param)
    return inputs


class BuildModule(object):
    """Build an IR module to run on TVM graph runtime. This class is used
    to expose the `RelayBuildModule` APIs implemented in C++.
    """

    def __init__(self):
        self.mod = _build_module._BuildModule()
        self._get_graph_json = self.mod["get_graph_json"]
        self._get_module = self.mod["get_module"]
        self._build = self.mod["build"]
        self._optimize = self.mod["optimize"]
        self._set_params_func = self.mod["set_params"]
        self._get_params_func = self.mod["get_params"]

    def build(self, mod, target=None, target_host=None, params=None):
        """
        Parameters
        ----------
        mod : :py:class:`~tvm.IRModule`
            The IRModule to build.

        target : str, :any:`tvm.target.Target`, or dict of str(i.e.
        device/context name) to str/tvm.target.Target, optional
            For heterogeneous compilation, it is a dictionary indicating context
            to target mapping. For homogeneous compilation, it is a build target.

        target_host : str or :any:`tvm.target.Target`, optional
            Host compilation target, if target is device.
            When TVM compiles device specific program such as CUDA,
            we also need host(CPU) side code to interact with the driver
            to setup the dimensions and parameters correctly.
            target_host is used to specify the host side codegen target.
            By default, llvm is used if it is enabled,
            otherwise a stackvm intepreter is used.

        params : dict of str to NDArray
            Input parameters to the graph that do not change
            during inference time. Used for constant folding.

        Returns
        -------
        factory_module : tvm.relay.backend.graph_runtime_factory.GraphRuntimeFactoryModule
            The runtime factory for the TVM graph runtime.
        """
        target = _update_target(target)

        # Setup the params.
        if params:
            self._set_params(params)

        # Build the IR module. If auto_scheduler is not enabled,
        # then use the TOPI-defined schedule.
        use_auto_scheduler = PassContext.current().config.get(
            "relay.backend.use_auto_scheduler", False
        )

        # Turn off AutoTVM config not found warnings if auto_scheduler is enabled.
        old_autotvm_silent = autotvm.GLOBAL_SCOPE.silent
        autotvm.GLOBAL_SCOPE.silent = use_auto_scheduler

        self._build(mod, target, target_host)
        autotvm.GLOBAL_SCOPE.silent = old_autotvm_silent

        # Get artifacts
        graph_json = self.get_json()
        mod = self.get_module()
        params = self.get_params()

        return graph_json, mod, params

    def optimize(self, mod, target=None, params=None):
        """
        Parameters
        ----------
        mod : :py:class:`~tvm.IRModule`
            The IR module to build.

        target : str, :any:`tvm.target.Target`, or dict of str(i.e.
        device/context name) to str/tvm.target.Target, optional
            For heterogeneous compilation, it is a dictionary indicating context
            to target mapping. For homogeneous compilation, it is a build target.

        params : dict of str to NDArray
            Input parameters to the graph that do not change
            during inference time. Used for constant folding.

        Returns
        -------
        mod : :py:class:`~tvm.IRModule`
            The optimized relay module.

        params : dict
            The parameters of the final graph.
        """
        target = _update_target(target)

        # Setup the params.
        if params:
            self._set_params(params)
        mod = self._optimize(mod, target)
        # Get artifacts
        params = self.get_params()

        return mod, params

    def _set_params(self, params):
        self._set_params_func(_convert_param_map(params))

    def get_json(self):
        """Return the json file of the built program."""
        return self._get_graph_json()

    def get_module(self):
        """Return the built module."""
        return self._get_module()

    def get_params(self):
        """Return the updated weights."""
        params = self._get_params_func()
        ret = {}
        for key, value in params.items():
            ret[key] = value.data
        return ret


<<<<<<< HEAD
def build(ir_mod, target=None, target_host=None, params=None, mod_name="default"):
=======
@register_func("tvm.relay.module_export_library")
def _module_export(module, file_name):  # fcompile, addons, kwargs?
    return module.export_library(file_name)


@register_func("tvm.relay.build")
def _build_module_no_factory(mod, target=None, target_host=None, params=None, mod_name="default"):
    """A wrapper around build which discards the Python GraphFactoryRuntime.
    This wrapper is suitable to be used from other programming languages as
    the runtime::Module can be freely passed between language boundaries.
    """
    return build(mod, target, target_host, params, mod_name).module


def build(mod, target=None, target_host=None, params=None, mod_name="default"):
>>>>>>> c5f608f0
    # fmt: off
    # pylint: disable=line-too-long
    """Helper function that builds a Relay function to run on TVM graph runtime.

    Parameters
    ----------
    ir_mod : :py:class:`~tvm.IRModule`
        The IR module to build. Using relay.Function is deprecated.

    target : str, :any:`tvm.target.Target`, or dict of str(i.e. device/context name) to str/tvm.target.Target, optional
        For heterogeneous compilation, it is a dictionary indicating context to
        target mapping. For homogeneous compilation, it is a build target.

    target_host : str or :any:`tvm.target.Target`, optional
        Host compilation target, if target is device.
        When TVM compiles device specific program such as CUDA,
        we also need host(CPU) side code to interact with the driver
        setup the dimensions and parameters correctly.
        target_host is used to specify the host side codegen target.
        By default, llvm is used if it is enabled,
        otherwise a stackvm intepreter is used.

    params : dict of str to NDArray
        Input parameters to the graph that do not change
        during inference time. Used for constant folding.

    mod_name: Optional[str]
        The module name we will build

    Returns
    -------
    graph_json : str
        The json string that can be accepted by graph runtime.

    mod : tvm.Module
        The module containing necessary libraries.

    params : dict
        The parameters of the final graph.
    """
    # pylint: enable=line-too-long
    # fmt: on
    if not isinstance(ir_mod, (IRModule, _function.Function)):
        raise ValueError("Type of input parameter mod must be tvm.IRModule")

    if isinstance(ir_mod, _function.Function):
        if params:
            ir_mod = bind_params_by_name(ir_mod, params)
        ir_mod = IRModule.from_expr(ir_mod)
        warnings.warn(
            "Please use input parameter mod (tvm.IRModule) "
            "instead of deprecated parameter mod (tvm.relay.function.Function)",
            DeprecationWarning,
        )

    target = _update_target(target)

    if isinstance(target_host, (str, Target)):
        target_host = Target(target_host)
    elif target_host:
        raise ValueError("target host must be the type of str, " + "tvm.target.Target, or None")

    # If current dispatch context is fallback context (the default root context),
    # then load pre-tuned parameters from TopHub
    if isinstance(autotvm.DispatchContext.current, autotvm.FallbackContext):
        tophub_context = autotvm.tophub.context(list(target.values()))
    else:
        tophub_context = autotvm.utils.EmptyContext()

    with tophub_context:
        bld_mod = BuildModule()
        graph_json, runtime_mod, params = bld_mod.build(ir_mod, target, target_host, params)
        runtime_mod = _graph_runtime_factory.GraphRuntimeFactoryModule(
            ir_mod, target, graph_json, runtime_mod, mod_name, params
        )
        return runtime_mod


def optimize(mod, target=None, params=None):
    """Helper function that optimizes a Relay module.

    Parameters
    ----------
    mod : :py:class:`~tvm.IRModule`
        The module to build. Using relay.Function is deprecated.

    target : str, :any:`tvm.target.Target`, or dict of str(i.e. device/context
    name) to str/tvm.target.Target, optional
        For heterogeneous compilation, it is a dictionary indicating context to
        target mapping. For homogeneous compilation, it is a build target.

    params : dict of str to NDArray
        Input parameters to the graph that do not change
        during inference time. Used for constant folding.

    Returns
    -------
    mod : :py:class:`~tvm.IRModule`
        The optimized relay module.

    params : dict
        The parameters of the final graph.
    """
    if not isinstance(mod, (IRModule, _function.Function)):
        raise ValueError("Type of input parameter mod must be tvm.IRModule")

    if isinstance(mod, _function.Function):
        if params:
            mod = bind_params_by_name(mod, params)
        mod = IRModule.from_expr(mod)
        warnings.warn(
            "Please use input parameter mod (tvm.IRModule) "
            "instead of deprecated parameter func (tvm.relay.function.Function)",
            DeprecationWarning,
        )

    target = _update_target(target)

    # If current dispatch context is fallback context (the default root context),
    # then load pre-tuned parameters from TopHub
    if isinstance(autotvm.DispatchContext.current, autotvm.FallbackContext):
        tophub_context = autotvm.tophub.context(list(target.values()))
    else:
        tophub_context = autotvm.utils.EmptyContext()

    with tophub_context:
        bld_mod = BuildModule()
        mod, params = bld_mod.optimize(mod, target, params)
    return mod, params


def bind_params_by_name(func, params):
    """Bind params to function by name.
    This could be useful when assembling custom Relay optimization
    passes that involve constant folding.

    Parameters
    ----------
    func : relay.Function
        The function to bind parameters to.

    params : dict of str to NDArray
        Input parameters to the graph that do not change
        during inference time. Used for constant folding.

    Returns
    -------
    func : relay.Function
        The function with parameters bound
    """
    inputs = _convert_param_map(params)
    return _build_module.BindParamsByName(func, inputs)


class GraphExecutor(_interpreter.Executor):
    """Wrapper around Executor interface.

    This executor is used for debug and testing purpoes.

    Parameters
    ----------
    mod : :py:class:`~tvm.IRModule`
        The module to support the execution.

    ctx : :py:class:`TVMContext`
        The runtime context to run the code on.

    target : :py:class:`Target`
        The target option to build the function.
    """

    def __init__(self, mod, ctx, target):
        assert mod is not None
        self.mod = mod
        self.ctx = ctx
        self.target = target

    def _make_executor(self, expr=None):
        if expr:
            self.mod["main"] = expr
        self.mod = InferType()(self.mod)
        ret_type = self.mod["main"].checked_type.ret_type
        if _ty.is_dynamic(ret_type):
            raise ValueError("Graph Runtime only supports static graphs, got output type", ret_type)
        num_outputs = len(ret_type.fields) if isinstance(ret_type, _ty.TupleType) else 1
        mod = build(self.mod, target=self.target)
        gmodule = _graph_rt.GraphModule(mod["default"](self.ctx))

        def _graph_wrapper(*args, **kwargs):
            args = self._convert_args(self.mod["main"], args, kwargs)
            # Create map of inputs.
            for i, arg in enumerate(args):
                gmodule.set_input(i, arg)
            # Run the module, and fetch the output.
            gmodule.run()
            # make a copy so multiple invocation won't hurt perf.
            if num_outputs == 1:
                return gmodule.get_output(0).copyto(_nd.cpu(0))
            outputs = []
            for i in range(num_outputs):
                outputs.append(gmodule.get_output(i).copyto(_nd.cpu(0)))
            return outputs

        return _graph_wrapper


def create_executor(kind="debug", mod=None, ctx=None, target="llvm"):
    """Factory function to create an executor.

    Example
    -------
    .. code-block:: python

        import tvm.relay
        import numpy as np

        x = tvm.relay.var("x", tvm.relay.TensorType([1], dtype="float32"))
        expr = tvm.relay.add(x, tvm.relay.Constant(tvm.nd.array(np.array([1], dtype="float32"))))
        tvm.relay.create_executor(
            kind="vm", mod=tvm.IRModule.from_expr(tvm.relay.Function([x], expr))
        ).evaluate()(np.array([2], dtype="float32"))
        # returns `array([3.], dtype=float32)`

    Parameters
    ----------
    kind : str
        The type of executor. Avaliable options are `debug` for the
        interpreter, `graph` for the graph runtime, and `vm` for the virtual
        machine.

    mod : :py:class:`~tvm.IRModule`
        The Relay module containing collection of functions

    ctx : :py:class:`tvmContext`
        The context to execute the code.

    target : :py:class:`tvm.Target`
        The corresponding context

    Returns
    -------
    executor : :py:class:`~tvm.relay.backend.interpreter.Executor`
    """
    if mod is None:
        mod = IRModule()
    if ctx is not None:
        assert ctx.device_type == _nd.context(str(target), 0).device_type
    else:
        ctx = _nd.context(str(target), 0)

    if isinstance(target, str):
        target = Target(target)
    if kind == "debug":
        return _interpreter.Interpreter(mod, ctx, target)
    if kind == "graph":
        return GraphExecutor(mod, ctx, target)
    if kind == "vm":
        return VMExecutor(mod, ctx, target)
    raise RuntimeError("unknown execution strategy: {0}".format(kind))<|MERGE_RESOLUTION|>--- conflicted
+++ resolved
@@ -194,9 +194,6 @@
         return ret
 
 
-<<<<<<< HEAD
-def build(ir_mod, target=None, target_host=None, params=None, mod_name="default"):
-=======
 @register_func("tvm.relay.module_export_library")
 def _module_export(module, file_name):  # fcompile, addons, kwargs?
     return module.export_library(file_name)
@@ -211,8 +208,7 @@
     return build(mod, target, target_host, params, mod_name).module
 
 
-def build(mod, target=None, target_host=None, params=None, mod_name="default"):
->>>>>>> c5f608f0
+def build(ir_mod, target=None, target_host=None, params=None, mod_name="default"):
     # fmt: off
     # pylint: disable=line-too-long
     """Helper function that builds a Relay function to run on TVM graph runtime.
