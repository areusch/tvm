--- conflicted
+++ resolved
@@ -225,7 +225,7 @@
         tar_f.add(str(source_dir), arcname=".", filter=reset)
 
 
-_GENERATED_VERSION = 2
+_GENERATED_VERSION = 3
 
 
 def _export_graph_model_library_format(
@@ -244,11 +244,7 @@
     runtime = ["aot"] if is_aot else ["graph"]
 
     metadata = {
-<<<<<<< HEAD
         "version": _GENERATED_VERSION,
-=======
-        "version": 3,
->>>>>>> f82cf36c
         "model_name": mod.libmod_name,
         "export_datetime": datetime.datetime.now().strftime("%Y-%m-%d %H:%M:%SZ"),
         "memory": _build_memory_map(mod),
@@ -260,15 +256,9 @@
     with open(tempdir / "metadata.json", "w") as json_f:
         json.dump(metadata, json_f, indent=2, sort_keys=True)
 
-<<<<<<< HEAD
     codegen_dir = tempdir / "codegen"
     codegen_dir.mkdir()
-    _populate_codegen_dir(mod.lib, codegen_dir)
-=======
-    codegen_dir_path = tempdir.relpath("codegen")
-    os.mkdir(codegen_dir_path)
-    _populate_codegen_dir(mod.lib, codegen_dir_path, mod.libmod_name)
->>>>>>> f82cf36c
+    _populate_codegen_dir(mod.lib, codegen_dir, mod.libmod_name)
 
     parameters_dir = tempdir / "parameters"
     parameters_dir.mkdir()
