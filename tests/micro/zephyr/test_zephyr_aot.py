# Licensed to the Apache Software Foundation (ASF) under one
# or more contributor license agreements.  See the NOTICE file
# distributed with this work for additional information
# regarding copyright ownership.  The ASF licenses this file
# to you under the Apache License, Version 2.0 (the
# "License"); you may not use this file except in compliance
# with the License.  You may obtain a copy of the License at
#
#   http://www.apache.org/licenses/LICENSE-2.0
#
# Unless required by applicable law or agreed to in writing,
# software distributed under the License is distributed on an
# "AS IS" BASIS, WITHOUT WARRANTIES OR CONDITIONS OF ANY
# KIND, either express or implied.  See the License for the
# specific language governing permissions and limitations
# under the License.

import datetime
from hashlib import new
import io
import logging
import os
import sys
import logging
import pathlib
import tarfile
import tempfile

import pytest
import numpy as np

import tvm
import tvm.rpc
import tvm.micro
from tvm.micro.project_api import server
import tvm.testing
import tvm.relay as relay

from tvm.contrib import utils
from tvm.contrib.download import download_testdata
from tvm.micro.interface_api import generate_c_interface_header

import conftest

_LOG = logging.getLogger(__name__)

PLATFORMS = conftest.PLATFORMS


def _build_project(
    temp_dir, model, target, zephyr_board, west_cmd, mod, build_config, extra_files_tar=None
):
    template_project_dir = (
        pathlib.Path(__file__).parent
        / ".."
        / ".."
        / ".."
        / "apps"
        / "microtvm"
        / "zephyr"
        / "template_project"
    ).resolve()
    project_dir = temp_dir / "project"
    project = tvm.micro.generate_project(
        str(template_project_dir),
        mod,
        project_dir,
        {
            "extra_files_tar": extra_files_tar,
            "project_type": "aot_demo",
            "west_cmd": west_cmd,
            "verbose": 0,
            "zephyr_board": zephyr_board,
        },
    )
    project.build()
    return project, project_dir


def _create_header_file(tensor_name, npy_data, output_path, tar_file):
    """
    This method generates a header file containing the data contained in the numpy array provided.
    It is used to capture the tensor data (for both inputs and expected outputs).
    """
    header_file = io.StringIO()
    header_file.write("#include <stddef.h>\n")
    header_file.write("#include <stdint.h>\n")
    header_file.write("#include <dlpack/dlpack.h>\n")
    header_file.write(f"const size_t {tensor_name}_len = {npy_data.size};\n")

    if npy_data.dtype == "int8":
        header_file.write(f"int8_t {tensor_name}[] =")
    elif npy_data.dtype == "int32":
        header_file.write(f"int32_t {tensor_name}[] = ")
    elif npy_data.dtype == "uint8":
        header_file.write(f"uint8_t {tensor_name}[] = ")
    elif npy_data.dtype == "float32":
        header_file.write(f"float {tensor_name}[] = ")
    else:
        raise ValueError("Data type not expected.")

    header_file.write("{")
    for i in np.ndindex(npy_data.shape):
        header_file.write(f"{npy_data[i]}, ")
    header_file.write("};\n\n")

    header_file_bytes = bytes(header_file.getvalue(), "utf-8")
    raw_path = pathlib.Path(output_path) / f"{tensor_name}.h"
    ti = tarfile.TarInfo(name=str(raw_path))
    ti.size = len(header_file_bytes)
    ti.mode = 0o644
    ti.type = tarfile.REGTYPE
    tar_file.addfile(ti, io.BytesIO(header_file_bytes))


def _read_line(fd):
    data = ""
    new_line = False
    while True:
        if new_line:
            break
        new_data = fd.read(1, timeout_sec=10)
        logging.debug(f"read data: {new_data}")
        for item in new_data:
            new_c = chr(item)
            data = data + new_c
            if new_c == "\n":
                new_line = True
                break
    return data


def _get_message(fd, expr: str):
    while True:
        data = _read_line(fd)
        logging.debug(f"new line: {data}")
        if expr in data:
            return data


@tvm.testing.requires_micro
<<<<<<< HEAD
def test_tflite(temp_dir, platform, west_cmd, skip_build, tvm_debug):
=======
def test_tflite(platform, west_cmd, skip_build, tvm_debug):
    if platform not in ["host", "mps2_an521", "nrf5340dk", "stm32l4r5zi_nucleo", "zynq_mp_r5"]:
        pytest.skip(msg="Model does not fit.")

>>>>>>> 338940dc
    """Testing a TFLite model."""
    model, zephyr_board = PLATFORMS[platform]
    input_shape = (1, 32, 32, 3)
    output_shape = (1, 10)
    build_config = {"skip_build": skip_build, "debug": tvm_debug}

    this_dir = pathlib.Path(os.path.dirname(__file__))
    tvm_source_dir = this_dir / ".." / ".." / ".."
    runtime_path = tvm_source_dir / "apps" / "microtvm" / "zephyr" / "aot_demo"
    model_url = "https://github.com/eembc/ulpmark-ml/raw/fc1499c7cc83681a02820d5ddf5d97fe75d4f663/base_models/ic01/ic01_fp32.tflite"
    model_path = download_testdata(model_url, "ic01_fp32.tflite", module="model")

    # Import TFLite model
    tflite_model_buf = open(model_path, "rb").read()
    try:
        import tflite

        tflite_model = tflite.Model.GetRootAsModel(tflite_model_buf, 0)
    except AttributeError:
        import tflite.Model

        tflite_model = tflite.Model.Model.GetRootAsModel(tflite_model_buf, 0)

    # Load TFLite model and convert to Relay
    relay_mod, params = relay.frontend.from_tflite(
        tflite_model, shape_dict={"input_1": input_shape}, dtype_dict={"input_1 ": "float32"}
    )

    target = tvm.target.target.micro(
        model, options=["-link-params=1", "--executor=aot", "--unpacked-api=1", "--interface-api=c"]
    )
    with tvm.transform.PassContext(opt_level=3, config={"tir.disable_vectorize": True}):
        lowered = relay.build(relay_mod, target, params=params)

    # Load sample and generate input/output header files
    sample_url = "https://github.com/tlc-pack/web-data/raw/main/testdata/microTVM/data/testdata_image_classification_fp32_8.npy"
    sample_path = download_testdata(
        sample_url, "testdata_image_classification_fp32_8.npy", module="data"
    )
    sample = np.load(sample_path)

    with tempfile.NamedTemporaryFile() as tar_temp_file:
        with tarfile.open(tar_temp_file.name, "w:gz") as tf:
            with tempfile.TemporaryDirectory() as tar_temp_dir:
                model_files_path = os.path.join(tar_temp_dir, "include")
                os.mkdir(model_files_path)
                header_path = generate_c_interface_header(
                    lowered.libmod_name, ["input_1"], ["output"], model_files_path
                )
                tf.add(header_path, arcname=os.path.relpath(header_path, tar_temp_dir))

            _create_header_file("input_data", sample, "include", tf)
            _create_header_file(
                "output_data", np.zeros(shape=output_shape, dtype="float32"), "include", tf
            )

        project, _ = _build_project(
            temp_dir,
            model,
            target,
            zephyr_board,
            west_cmd,
            lowered,
            build_config,
            extra_files_tar=tar_temp_file.name,
        )

    project.flash()
    with project.transport() as transport:
        _get_message(transport, "#wakeup")
        transport.write(b"start\n", timeout_sec=5)

        result_line = _get_message(transport, "#result")

    result_line = result_line.strip("\n")
    result_line = result_line.split(":")
    result = int(result_line[1])
    time = int(result_line[2])
    logging.info(f"Result: {result}\ttime: {time} ms")
    assert result == 8


@tvm.testing.requires_micro
def test_qemu_make_fail(temp_dir, platform, west_cmd, skip_build, tvm_debug):
    """Testing QEMU make fail."""
    if platform not in ["host", "mps2_an521"]:
        pytest.skip(msg="Only for QEMU targets.")

    model, zephyr_board = PLATFORMS[platform]
    build_config = {"skip_build": skip_build, "debug": tvm_debug}
    shape = (10,)
    dtype = "float32"

    # Construct Relay program.
    x = relay.var("x", relay.TensorType(shape=shape, dtype=dtype))
    xx = relay.multiply(x, x)
    z = relay.add(xx, relay.const(np.ones(shape=shape, dtype=dtype)))
    func = relay.Function([x], z)

    target = tvm.target.target.micro(model, options=["-link-params=1", "--executor=aot"])
    with tvm.transform.PassContext(opt_level=3, config={"tir.disable_vectorize": True}):
        lowered = relay.build(func, target)

    # Generate input/output header files
    with tempfile.NamedTemporaryFile() as tar_temp_file:
        with tarfile.open(tar_temp_file.name, "w:gz") as tf:
            with tempfile.TemporaryDirectory() as tar_temp_dir:
                model_files_path = os.path.join(tar_temp_dir, "include")
                os.mkdir(model_files_path)
                header_path = generate_c_interface_header(
                    lowered.libmod_name, ["input_1"], ["output"], model_files_path
                )
                tf.add(header_path, arcname=os.path.relpath(header_path, tar_temp_dir))
            _create_header_file("input_data", np.zeros(shape=shape, dtype=dtype), "include", tf)
            _create_header_file("output_data", np.zeros(shape=shape, dtype=dtype), "include", tf)

        project, project_dir = _build_project(
            temp_dir,
            model,
            target,
            zephyr_board,
            west_cmd,
            lowered,
            build_config,
            extra_files_tar=tar_temp_file.name,
        )

    file_path = (
        pathlib.Path(project_dir) / "build" / "zephyr" / "CMakeFiles" / "run.dir" / "build.make"
    )
    assert file_path.is_file(), f"[{file_path}] does not exist."

    # Remove a file to create make failure.
    os.remove(file_path)
    project.flash()
    with pytest.raises(server.JSONRPCError) as excinfo:
        project.transport().open()
    assert "QEMU setup failed" in str(excinfo.value)


if __name__ == "__main__":
    sys.exit(pytest.main([__file__] + sys.argv[1:]))<|MERGE_RESOLUTION|>--- conflicted
+++ resolved
@@ -139,15 +139,12 @@
 
 
 @tvm.testing.requires_micro
-<<<<<<< HEAD
 def test_tflite(temp_dir, platform, west_cmd, skip_build, tvm_debug):
-=======
-def test_tflite(platform, west_cmd, skip_build, tvm_debug):
+    """Testing a TFLite model."""
+
     if platform not in ["host", "mps2_an521", "nrf5340dk", "stm32l4r5zi_nucleo", "zynq_mp_r5"]:
         pytest.skip(msg="Model does not fit.")
 
->>>>>>> 338940dc
-    """Testing a TFLite model."""
     model, zephyr_board = PLATFORMS[platform]
     input_shape = (1, 32, 32, 3)
     output_shape = (1, 10)
