# Licensed to the Apache Software Foundation (ASF) under one
# or more contributor license agreements.  See the NOTICE file
# distributed with this work for additional information
# regarding copyright ownership.  The ASF licenses this file
# to you under the Apache License, Version 2.0 (the
# "License"); you may not use this file except in compliance
# with the License.  You may obtain a copy of the License at
#
#   http://www.apache.org/licenses/LICENSE-2.0
#
# Unless required by applicable law or agreed to in writing,
# software distributed under the License is distributed on an
# "AS IS" BASIS, WITHOUT WARRANTIES OR CONDITIONS OF ANY
# KIND, either express or implied.  See the License for the
# specific language governing permissions and limitations
# under the License.
# pylint: disable=missing-function-docstring,missing-module-docstring,invalid-name,pointless-string-statement
import sys

import pytest
from tvm.ir import assert_structural_equal
from tvm.script import tir as T
from tvm.script.parser import from_source
from tvm.testing import check_error


@T.prim_func
def transformed_matmul_no_syntax_sugar(a: T.handle, b: T.handle, c: T.handle) -> None:
    A = T.match_buffer(a, [128, 128])
    B = T.match_buffer(b, [128, 128])
    C = T.match_buffer(c, [128, 128])

    for i0, i1, i2_outer, i2_inner_outer, i2_inner_inner in T.grid(128, 128, 4, 8, 4):
        with T.block("update"):
            vi, vj = T.axis.remap("SS", [i0, i1])
            vk = T.axis.R(128, i2_outer * 32 + i2_inner_outer * 4 + i2_inner_inner)
            T.reads([C[vi, vj], A[vi, vk], B[vj, vk]])
            T.writes([C[vi, vj], A[vi, vk]])
            with T.init():
                C[vi, vj] = 0.0
            A[vi, vk] = A[vi, vk] + B[vj, vk]
            C[vi, vj] = C[vi, vj] + (A[vi, vk] * B[vj, vk])


@T.prim_func
def transformed_matmul_syntax_sugar(a: T.handle, b: T.handle, c: T.handle) -> None:
    A = T.match_buffer(a, [128, 128])
    B = T.match_buffer(b, [128, 128])
    C = T.match_buffer(c, [128, 128])

    for i0, i1, i2_outer, i2_inner_outer, i2_inner_inner in T.grid(128, 128, 4, 8, 4):
        with T.block("update"):
            vi, vj = T.axis.remap("SS", [i0, i1])
            vk = T.axis.R(128, i2_outer * 32 + i2_inner_outer * 4 + i2_inner_inner)
            T.reads(C[vi, vj], A[vi, vk], B[vj, vk])
            T.writes(C[vi, vj], A[vi, vk])
            with T.init():
                C[vi, vj] = 0.0
            A[vi, vk] = A[vi, vk] + B[vj, vk]
            C[vi, vj] = C[vi, vj] + (A[vi, vk] * B[vj, vk])


def test_reads_writes_syntax_sugar():
    assert_structural_equal(transformed_matmul_no_syntax_sugar, transformed_matmul_syntax_sugar)


@T.prim_func
def loop_no_syntax_sugar(a: T.handle) -> None:
    A = T.match_buffer(a, (128, 128, 128, 128))
    for i in T.serial(0, 128):
        for j in T.parallel(0, 128):
            for k in T.vectorized(0, 128):
                for x in T.unroll(0, 128):
                    for y in T.thread_binding(0, 128, thread="threadIdx.x"):
                        for z in T.thread_binding(0, 128, thread="threadIdx.x"):
                            A[i, j, k, x] = A[i, j, k, x] * 2.0


@T.prim_func
def loop_syntax_sugar(a: T.handle) -> None:
    A = T.match_buffer(a, (128, 128, 128, 128))
    for i in T.serial(128):
        for j in T.parallel(128):
            for k in T.vectorized(128):
                for x in T.unroll(128):
                    for y in T.thread_binding(128, "threadIdx.x"):
                        for z in T.thread_binding(128, thread="threadIdx.x"):
                            A[i, j, k, x] = A[i, j, k, x] * 2.0


def loop_syntax_sugar_fail(a: T.handle) -> None:
    A = T.match_buffer(a, (128,))
    for i in T.thread_binding(128, 128):
        A[i] = A[i] * 2.0


def test_loop_syntax_sugar():
    assert_structural_equal(loop_no_syntax_sugar, loop_syntax_sugar)


def test_syntax_sugar_fail():
    check_error(loop_syntax_sugar_fail, 3)


# match buffer - use kwargs
@T.prim_func
def elementwise_handle(
    a: T.handle,
    b: T.handle,
) -> None:
    A = T.match_buffer(a, (128, 128, 128, 128))
    B = T.match_buffer(b, (128, 128, 128, 128))
    for i, j, k, l in T.grid(128, 128, 128, 128):
        with T.block("B"):
            vi, vj, vk, vl = T.axis.remap("SSSS", [i, j, k, l])
            B[vi, vj, vk, vl] = A[vi, vj, vk, vl] * 2.0


# match buffer - use buffer with kwargs
@T.prim_func
def elementwise_buffer_kwargs(
    a: T.Buffer(shape=(128, 128, 128, 128), dtype="float32"),
    b: T.Buffer(shape=(128, 128, 128, 128), dtype="float32"),
) -> None:
    for i, j, k, l in T.grid(128, 128, 128, 128):
        with T.block("B"):
            vi, vj, vk, vl = T.axis.remap("SSSS", [i, j, k, l])
            b[vi, vj, vk, vl] = a[vi, vj, vk, vl] * 2.0


# match buffer - use buffer without kwargs
@T.prim_func
def elementwise_buffer_no_kwargs(
    a: T.Buffer[(128, 128, 128, 128), "float32"],
    b: T.Buffer[(128, 128, 128, 128), "float32"],
) -> None:
    for i, j, k, l in T.grid(128, 128, 128, 128):
        with T.block("B"):
            vi, vj, vk, vl = T.axis.remap("SSSS", [i, j, k, l])
            b[vi, vj, vk, vl] = a[vi, vj, vk, vl] * 2.0


def test_match_buffer_syntax_sugar():
    # with kwargs
    assert_structural_equal(elementwise_handle, elementwise_buffer_kwargs)
    # without kwargs
    assert_structural_equal(elementwise_handle, elementwise_buffer_no_kwargs)


# match buffer failed case
def test_match_buffer_no_kwargs_failed():
    with pytest.raises(ValueError) as e:

        @T.prim_func
        def elementwise_buffer_no_kwargs_failed(
            a: T.Buffer[(128, 128, 128, 128)],
            b: T.Buffer[(128, 128, 128, 128)],
        ) -> None:
            pass


# dynamic shape gemm
@T.prim_func
def gemm_dyn_shape(a: T.handle, b: T.handle, c: T.handle):
    N = T.var("int32")
    M = T.var("int32")
    K = T.var("int32")
    A = T.match_buffer(a, (N, K), "float32")
    B = T.match_buffer(b, (K, M), "float32")
    C = T.match_buffer(c, (N, M), "float32")
    for i, j, k in T.grid(N, M, K):
        with T.block("gemm"):
            vi, vj, vk = T.axis.remap("SSR", [i, j, k])
            with T.init():
                C[vi, vj] = 0.0
            C[vi, vj] = C[vi, vj] + A[vi, vk] * B[vk, vj]


def test_dynamic_shape_gemm():
    gemm_dyn_shape_roundtrip = from_source(gemm_dyn_shape.script())
    assert_structural_equal(gemm_dyn_shape, gemm_dyn_shape_roundtrip)


@T.prim_func
<<<<<<< HEAD
def preflattened_buffer_map(A: T.handle, B: T.handle):
    A_1 = T.match_buffer(A, [1])
    T.preflattened_buffer(A_1, [1], align=T.int32(1), offset_factor=T.int64(2))
    B_1 = T.match_buffer(B, [1])
    T.preflattened_buffer(B_1, [1])
    B_1[0] = A_1[0]


def test_preflattened_buffer_map():
    A_var = [
        k for k, _ in preflattened_buffer_map.preflattened_buffer_map.items() if k.name == "A"
    ][0]
    assert preflattened_buffer_map.preflattened_buffer_map[A_var].data_alignment == 1
    assert preflattened_buffer_map.preflattened_buffer_map[A_var].offset_factor == 2
=======
def match_buffer_int64(a: T.handle, c: T.handle) -> None:
    A = T.match_buffer(a, (T.int64(128), T.int64(128)), dtype="float32")
    B = T.alloc_buffer((T.int64(128), T.int64(128)), dtype="float32")
    C = T.match_buffer(c, (T.int64(128), T.int64(128)), dtype="float32")
    for i, j in T.grid(128, 128):
        with T.block("B"):
            vi, vj = T.axis.remap("SS", [i, j])
            B[vi, vj] = A[vi, vj] * 2.0
    for i, j in T.grid(T.int64(128), T.int64(128)):
        with T.block("C"):
            vi, vj = T.axis.remap("SS", [i, j])
            C[vi, vj] = B[vi, vj] + 1.0


@T.prim_func
def match_buffer_int64_after_roundtrip(
    A: T.Buffer[(T.int64(128), T.int64(128)), "float32"],
    C: T.Buffer[(T.int64(128), T.int64(128)), "float32"],
) -> None:
    B = T.alloc_buffer((T.int64(128), T.int64(128)), dtype="float32")
    for i, j in T.grid(128, 128):
        with T.block("B"):
            vi, vj = T.axis.remap("SS", [i, j])
            B[vi, vj] = A[vi, vj] * 2.0
    for i, j in T.grid(T.int64(128), T.int64(128)):
        with T.block("C"):
            vi, vj = T.axis.remap("SS", [i, j])
            C[vi, vj] = B[vi, vj] + 1.0


def test_match_buffer_int64():
    original = match_buffer_int64
    after_roundtrip = match_buffer_int64_after_roundtrip
    assert_structural_equal(original, after_roundtrip, True)
>>>>>>> 1bfb9cac


if __name__ == "__main__":
    sys.exit(pytest.main([__file__] + sys.argv[1:]))<|MERGE_RESOLUTION|>--- conflicted
+++ resolved
@@ -182,7 +182,6 @@
 
 
 @T.prim_func
-<<<<<<< HEAD
 def preflattened_buffer_map(A: T.handle, B: T.handle):
     A_1 = T.match_buffer(A, [1])
     T.preflattened_buffer(A_1, [1], align=T.int32(1), offset_factor=T.int64(2))
@@ -197,7 +196,9 @@
     ][0]
     assert preflattened_buffer_map.preflattened_buffer_map[A_var].data_alignment == 1
     assert preflattened_buffer_map.preflattened_buffer_map[A_var].offset_factor == 2
-=======
+
+
+@T.prim_func
 def match_buffer_int64(a: T.handle, c: T.handle) -> None:
     A = T.match_buffer(a, (T.int64(128), T.int64(128)), dtype="float32")
     B = T.alloc_buffer((T.int64(128), T.int64(128)), dtype="float32")
@@ -232,7 +233,6 @@
     original = match_buffer_int64
     after_roundtrip = match_buffer_int64_after_roundtrip
     assert_structural_equal(original, after_roundtrip, True)
->>>>>>> 1bfb9cac
 
 
 if __name__ == "__main__":
