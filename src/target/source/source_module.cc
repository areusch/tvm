/*
 * Licensed to the Apache Software Foundation (ASF) under one
 * or more contributor license agreements.  See the NOTICE file
 * distributed with this work for additional information
 * regarding copyright ownership.  The ASF licenses this file
 * to you under the Apache License, Version 2.0 (the
 * "License"); you may not use this file except in compliance
 * with the License.  You may obtain a copy of the License at
 *
 *   http://www.apache.org/licenses/LICENSE-2.0
 *
 * Unless required by applicable law or agreed to in writing,
 * software distributed under the License is distributed on an
 * "AS IS" BASIS, WITHOUT WARRANTIES OR CONDITIONS OF ANY
 * KIND, either express or implied.  See the License for the
 * specific language governing permissions and limitations
 * under the License.
 */

/*!
 * \file source_module.cc
 * \brief Source code module, only for viewing
 */
#include "source_module.h"

#include <string>
#include <tuple>
#include <unordered_map>
#include <unordered_set>
#include <utility>
#include <vector>

// TODO(areusch): idk what's up here...
#include <tvm/runtime/ndarray.h>      // NOLINT(build/include_order)
#include <tvm/runtime/packed_func.h>  // NOLINT(build/include_order)
#include <tvm/runtime/registry.h>     // NOLINT(build/include_order)

#include "../../relay/backend/name_transforms.h"
#include "../../runtime/file_utils.h"
#include "../../support/str_escape.h"
#include "../func_registry_generator.h"
#include "../metadata.h"
#include "codegen_source_base.h"

namespace tvm {
namespace codegen {

using runtime::PackedFunc;
using runtime::TVMArgs;
using runtime::TVMRetValue;

using runtime::FunctionInfo;
using runtime::GetFileFormat;
using runtime::GetMetaFilePath;
using runtime::SaveBinaryToFile;

// Simulator function
class SourceModuleNode : public runtime::ModuleNode {
 public:
  SourceModuleNode(std::string code, std::string fmt) : code_(code), fmt_(fmt) {}
  const char* type_key() const { return "source"; }

  PackedFunc GetFunction(const std::string& name, const ObjectPtr<Object>& sptr_to_self) final {
    LOG(FATAL) << "Source module cannot execute, to get executable module"
               << " build TVM with \'" << fmt_ << "\' runtime support";
    return PackedFunc();
  }

  std::string GetSource(const std::string& format) final { return code_; }

  std::string GetFormat() { return fmt_; }

 protected:
  std::string code_;
  std::string fmt_;
};

runtime::Module SourceModuleCreate(std::string code, std::string fmt) {
  auto n = make_object<SourceModuleNode>(code, fmt);
  return runtime::Module(n);
}

// Simulator function
class CSourceModuleNode : public runtime::ModuleNode {
 public:
  CSourceModuleNode(const std::string& code, const std::string& fmt,
                    const Array<String>& func_names, const Array<String>& const_vars)
      : code_(code), fmt_(fmt), const_vars_(const_vars), func_names_(func_names) {}
  const char* type_key() const { return "c"; }

  PackedFunc GetFunction(const std::string& name, const ObjectPtr<Object>& sptr_to_self) final {
    // Currently c-source module is used as demonstration purposes with binary metadata module
    // that expects get_symbol interface. When c-source module is used as external module, it
    // will only contain one function. However, when its used as an internal module (e.g., target
    // "c") it can have many functions.
    if (name == "get_symbol") {
      return PackedFunc(
          [sptr_to_self, this](TVMArgs args, TVMRetValue* rv) { *rv = this->func_names_[0]; });
    } else if (name == "get_const_vars") {
      return PackedFunc(
          [sptr_to_self, this](TVMArgs args, TVMRetValue* rv) { *rv = this->const_vars_; });
    } else if (name == "get_func_names") {
      return PackedFunc(
          [sptr_to_self, this](TVMArgs args, TVMRetValue* rv) { *rv = this->func_names_; });
    } else {
      return PackedFunc(nullptr);
    }
  }

  std::string GetSource(const std::string& format) final { return code_; }

  std::string GetFormat() { return fmt_; }

  void SaveToFile(const std::string& file_name, const std::string& format) final {
    std::string fmt = GetFileFormat(file_name, format);
    std::string meta_file = GetMetaFilePath(file_name);
    if (fmt == "c" || fmt == "cc" || fmt == "cpp" || fmt == "cu") {
      ICHECK_NE(code_.length(), 0);
      SaveBinaryToFile(file_name, code_);
    } else {
      ICHECK_EQ(fmt, fmt_) << "Can only save to format=" << fmt_;
    }
  }

 protected:
  std::string code_;
  std::string fmt_;
  Array<String> const_vars_;
  Array<String> func_names_;
};

runtime::Module CSourceModuleCreate(const String& code, const String& fmt,
                                    const Array<String>& func_names,
                                    const Array<String>& const_vars) {
  auto n = make_object<CSourceModuleNode>(code.operator std::string(), fmt.operator std::string(),
                                          func_names, const_vars);
  return runtime::Module(n);
}

/*!
 * \brief A concrete class to get access to base methods of CodegenSourceBase.
 *
 * This class exist to get access to methods of CodegenSourceBase without duplicating
 * them. Therefore, keeping alignment with how codegen and source_module here generates
 * code.
 */
class ConcreteCodegenSourceBase : public CodeGenSourceBase {
  /*!
   * \brief Do nothing as this class exist to get access to methods of CodeGenSourceBase
   */
  void PrintSSAAssign(const std::string& target, const std::string& src, DataType t) final {
    return;
  }
};

class CSourceCrtMetadataModuleNode : public runtime::ModuleNode {
 public:
  CSourceCrtMetadataModuleNode(const Array<String>& func_names, const std::string& fmt,
                               Target target, relay::Runtime runtime,
<<<<<<< HEAD
                               relay::backend::ExecutorCodegenMetadata metadata)
=======
                               runtime::metadata::Metadata metadata)
>>>>>>> bb604e7e
      : fmt_(fmt),
        func_names_(func_names),
        target_(target),
        runtime_(runtime),
        metadata_(metadata) {
    CreateSource();
  }
  const char* type_key() const { return "c"; }

  std::string GetSource(const std::string& format) final { return code_.str(); }

  std::string GetFormat() { return fmt_; }
  PackedFunc GetFunction(const std::string& name, const ObjectPtr<Object>& sptr_to_self) final {
    return PackedFunc(nullptr);
  }

  void SaveToFile(const std::string& file_name, const std::string& format) final {
    std::string fmt = GetFileFormat(file_name, format);
    std::string meta_file = GetMetaFilePath(file_name);
    if (fmt == "c" || fmt == "cc" || fmt == "cpp") {
      auto code_str = code_.str();
      ICHECK_NE(code_str.length(), 0);
      SaveBinaryToFile(file_name, code_str);
    } else {
      ICHECK_EQ(fmt, fmt_) << "Can only save to format=" << fmt_;
    }
  }

 protected:
  std::stringstream code_;
  std::string fmt_;
  Array<String> func_names_;
  Target target_;
  relay::Runtime runtime_;
<<<<<<< HEAD
  relay::backend::ExecutorCodegenMetadata metadata_;
  ConcreteCodegenSourceBase codegen_c_base_;
=======
  runtime::metadata::Metadata metadata_;
>>>>>>> bb604e7e

  void CreateFuncRegistry() {
    code_ << "#include <tvm/runtime/crt/module.h>\n";
    for (const auto& fname : func_names_) {
      code_ << "#ifdef __cplusplus\n";
      code_ << "extern \"C\"\n";
      code_ << "#endif\n";
      code_ << "TVM_DLL int32_t " << fname.data();
      code_ << "(TVMValue* args, int* type_code, int num_args, TVMValue* out_value, int* "
               "out_type_code);\n";
    }
    code_ << "static TVMBackendPackedCFunc _tvm_func_array[] = {\n";
    for (auto f : func_names_) {
      code_ << "    (TVMBackendPackedCFunc)" << f << ",\n";
    }
    code_ << "};\n";
    auto registry = target::GenerateFuncRegistryNames(func_names_);
    code_ << "static const TVMFuncRegistry _tvm_func_registry = {\n"
          << "    \"" << ::tvm::support::StrEscape(registry.data(), registry.size(), true) << "\","
          << "    _tvm_func_array,\n"
          << "};\n";
  }

  void GenerateCrtSystemLib() {
    code_ << "static const TVMModule _tvm_system_lib = {\n"
          << "    &_tvm_func_registry,\n"
          << "};\n"
          << "const TVMModule* TVMSystemLibEntryPoint(void) {\n"
          << "    return &_tvm_system_lib;\n"
          << "}\n";
  }

  String GenerateDLTensorStructWrapper(String reference_arg) {
    code_ << "DLTensor " << reference_arg << "_dltensor = {\n";
    code_ << ".data = &" << reference_arg << "\n";
    code_ << "};\n";
    code_ << "TVMValue " << reference_arg << "_tvm_value = {\n";
    code_ << ".v_handle = &" << reference_arg << "_dltensor\n";
    code_ << "};\n";
    return reference_arg + "_tvm_value";
  }

  void GenerateInternalWorkspaceBuffers() {
    if (metadata_->pool_inputs.defined()) {
      for (const auto& kv : metadata_->pool_inputs.value()) {
        tir::usmp::AllocatedPoolInfo allocated_pool_info = kv.second;
        if (allocated_pool_info->pool_info->is_internal) {
          code_ << "__attribute__((section(\".data.tvm\"), ";
          code_ << "aligned(" << 16 << ")))\n";
          code_ << "static uint8_t " << allocated_pool_info->pool_info->pool_name << "["
                << allocated_pool_info->allocated_size->value << "];\n";
        }
      }
    }
  }

  bool IsInternalWorkspaceBuffer(const tir::Var& pool_var) {
    if (metadata_->pool_inputs.defined()) {
      Map<tir::Var, tir::usmp::AllocatedPoolInfo> allocated_pool_infos =
          metadata_->pool_inputs.value();
      if (allocated_pool_infos.find(pool_var) != allocated_pool_infos.end()) {
        tir::usmp::AllocatedPoolInfo allocate_pool_info = allocated_pool_infos[pool_var];
        if (allocate_pool_info->pool_info->is_internal) {
          return true;
        }
      }
    }
    return false;
  }

  void GenerateEntrypointForUnpackedAPI(const std::string& entrypoint_name,
                                        const std::string& run_func) {
    code_ << "TVM_DLL int32_t " << run_func << "(";
<<<<<<< HEAD

    {
      std::stringstream call_args_ss;
      for (const tir::Var& input_var : metadata_->inputs) {
        if (input_var->type_annotation.defined()) {
          codegen_c_base_.PrintType(input_var->type_annotation, call_args_ss);
        } else {
          codegen_c_base_.PrintType(input_var.dtype(), call_args_ss);
        }
        call_args_ss << " " << input_var->name_hint << ",";
      }
      for (unsigned int i = 0; i < metadata_->num_outputs; ++i) {
        call_args_ss << "void* output" << i << ",";
=======
    unsigned int total_args = (metadata_->num_inputs() + metadata_->num_outputs());
    for (unsigned int i = 0; i < total_args; ++i) {
      code_ << "void* arg" << i;
      if (i + 1 != total_args) {
        code_ << ",";
>>>>>>> bb604e7e
      }
      for (const tir::Var& pool_var : metadata_->pools) {
        if (pool_var->type_annotation.defined()) {
          codegen_c_base_.PrintType(pool_var->type_annotation, call_args_ss);
        } else {
          codegen_c_base_.PrintType(pool_var.dtype(), call_args_ss);
        }
        call_args_ss << " " << pool_var->name_hint << ",";
      }
      std::string call_args_str = call_args_ss.str();
      call_args_str.pop_back();
      code_ << call_args_str;
    }

    code_ << ");\n";
    code_ << "int32_t " << entrypoint_name;
    code_ << "(void* args, void* type_code, int num_args, void* out_value, void* "
             "out_type_code, void* resource_handle) {\n";
    code_ << "return " << run_func << "(";
<<<<<<< HEAD

    {
      std::stringstream call_args_ss;
      for (unsigned int i = 0; i < metadata_->inputs.size(); ++i) {
        call_args_ss << "((DLTensor*)(((TVMValue*)args)[" << i << "].v_handle))[0].data,";
      }
      for (unsigned int i = 0; i < metadata_->num_outputs; ++i) {
        int j = metadata_->inputs.size() + i;
        call_args_ss << "((DLTensor*)(((TVMValue*)args)[" << j << "].v_handle))[0].data,";
      }
      for (const tir::Var& pool_var : metadata_->pools) {
        if (IsInternalWorkspaceBuffer(pool_var)) {
          call_args_ss << "&" << metadata_->pool_inputs.value()[pool_var]->pool_info->pool_name
                       << ",";
        }
      }
      std::string call_args_str = call_args_ss.str();
      call_args_str.pop_back();
      code_ << call_args_str;
      code_ << ");\n";
      code_ << "}\n";
    }
  }

  std::unordered_map<int, ObjectRef> GenerateRunFuncToEntryPointArgMap() {
    std::unordered_map<int, ObjectRef> run_func_to_entry_point_args;
    int entrypoint_arg_count = 0;
    int run_func_arg_count = 0;

    for (unsigned int i = 0; i < metadata_->inputs.size(); i++) {
      run_func_to_entry_point_args[run_func_arg_count] = Integer(entrypoint_arg_count);
      entrypoint_arg_count++;
      run_func_arg_count++;
    }
    for (unsigned int i = 0; i < metadata_->num_outputs; i++) {
      run_func_to_entry_point_args[run_func_arg_count] = Integer(entrypoint_arg_count);
      entrypoint_arg_count++;
      run_func_arg_count++;
    }
    for (const tir::Var& pool_var : metadata_->pools) {
      if (IsInternalWorkspaceBuffer(pool_var)) {
        tir::usmp::AllocatedPoolInfo allocated_pool_info = metadata_->pool_inputs.value()[pool_var];
        run_func_to_entry_point_args[run_func_arg_count] =
            allocated_pool_info->pool_info->pool_name;
        run_func_arg_count++;
=======
    for (unsigned int i = 0; i < metadata_->num_inputs(); ++i) {
      code_ << "((DLTensor*)(((TVMValue*)args)[" << i << "].v_handle))[0].data,";
    }
    for (int i = 0; i < metadata_->num_outputs(); ++i) {
      int j = metadata_->num_inputs() + i;
      code_ << "((DLTensor*)(((TVMValue*)args)[" << j << "].v_handle))[0].data";
      if (i + 1 != metadata_->num_outputs()) {
        code_ << ",";
>>>>>>> bb604e7e
      }
    }
    return run_func_to_entry_point_args;
  }

  void GenerateEntrypointForPackedAPI(const std::string& entrypoint_name,
                                      const std::string& run_func) {
    code_ << "TVM_DLL int32_t " << run_func;
    code_ << "(void* args, void* type_code, int num_args, void* out_value, void* "
             "out_type_code, void* resource_handle);\n\n";

    code_ << "int32_t " << entrypoint_name;
    code_ << "(void* args, void* type_code, int num_args, void* out_value, void* "
             "out_type_code, void* resource_handle) {\n";

    // We are creating a copy of the set of pointers
    size_t number_of_io_tensors =
        metadata_->inputs.size() + metadata_->num_outputs + metadata_->pools.size();
    code_ << "TVMValue tensors[" << number_of_io_tensors << "];\n";

    std::unordered_map<int, ObjectRef> run_func_to_entry_point_args =
        GenerateRunFuncToEntryPointArgMap();
    for (unsigned int i = 0; i < number_of_io_tensors; i++) {
      if (run_func_to_entry_point_args.find(i) != run_func_to_entry_point_args.end()) {
        if (run_func_to_entry_point_args[i]->IsInstance<StringObj>()) {
          String pool_name = Downcast<String>(run_func_to_entry_point_args[i]);
          String pool_name_tvmv = GenerateDLTensorStructWrapper(pool_name);
          code_ << "tensors[" << i << "] = " << pool_name_tvmv << ";\n";
        } else {
          code_ << "tensors[" << i << "] = ((TVMValue*)args)["
                << run_func_to_entry_point_args[Integer(i)] << "];\n";
        }
      }
    }

    code_ << "return " << run_func;
    code_ << "((void*)tensors, type_code, num_args, out_value, out_type_code, resource_handle);\n";
    code_ << "}\n";
  }

  static int isNotAlnum(char c) { return !std::isalnum(c); }

  void GenerateCInterfaceEntrypoint(const std::string& entrypoint_name, const std::string& run_func,
                                    const std::string& mod_name) {
    code_ << "#include <" << mod_name << ".h>\n";
    code_ << "TVM_DLL int32_t " << run_func << "(";
<<<<<<< HEAD
    {
      std::stringstream call_args_ss;
      for (const tir::Var& input_var : metadata_->inputs) {
        if (input_var->type_annotation.defined()) {
          codegen_c_base_.PrintType(input_var->type_annotation, call_args_ss);
        } else {
          codegen_c_base_.PrintType(input_var.dtype(), call_args_ss);
        }
        call_args_ss << " " << relay::backend::SanitizeName(input_var->name_hint) << ",";
      }
      for (unsigned int i = 0; i < metadata_->num_outputs; ++i) {
        call_args_ss << "void* output" << i << ",";
      }
      for (const tir::Var& pool_var : metadata_->pools) {
        if (pool_var->type_annotation.defined()) {
          codegen_c_base_.PrintType(pool_var->type_annotation, call_args_ss);
        } else {
          codegen_c_base_.PrintType(pool_var.dtype(), call_args_ss);
        }
        call_args_ss << " " << pool_var->name_hint << ",";
=======
    unsigned int total_args =
        (metadata_->num_inputs() + metadata_->num_devices() + metadata_->num_outputs());
    for (unsigned int i = 0; i < total_args; ++i) {
      code_ << "void* arg" << i;
      if (i + 1 != total_args) {
        code_ << ",";
>>>>>>> bb604e7e
      }
      for (const String& device : metadata_->devices) {
        call_args_ss << "void* " << device << ",";
      }
      std::string call_args_str = call_args_ss.str();
      call_args_str.pop_back();
      code_ << call_args_str;
    }

    code_ << ");\n";
    code_ << "int32_t " << entrypoint_name << "(";
    code_ << "struct " << runtime::get_name_mangled(mod_name, "inputs") << "* inputs,";
    if (metadata_->num_devices() > 0) {
      code_ << "struct " << runtime::get_name_mangled(mod_name, "outputs") << "* outputs,";
      code_ << "struct " << runtime::get_name_mangled(mod_name, "devices") << "* devices";
    } else {
      code_ << "struct " << runtime::get_name_mangled(mod_name, "outputs") << "* outputs";
    }

    code_ << ") {"
          << "return " << run_func << "(";
<<<<<<< HEAD

    {
      std::stringstream call_args_ss;
      for (const auto& input : metadata_->inputs) {
        call_args_ss << "inputs->" << relay::backend::SanitizeName(input->name_hint) << ",";
      }
      if (metadata_->num_outputs == 1) {
        call_args_ss << "outputs->output,";
      } else {
        for (unsigned int i = 0; i < metadata_->num_outputs; ++i) {
          call_args_ss << "outputs->output" << i << ",";
        }
      }
      for (const tir::Var& pool_var : metadata_->pools) {
        if (IsInternalWorkspaceBuffer(pool_var)) {
          call_args_ss << "&" << metadata_->pool_inputs.value()[pool_var]->pool_info->pool_name
                       << ",";
=======
    for (const auto& input : metadata_->inputs()) {
      std::string sanitised_input = input->name();
      std::replace_if(sanitised_input.begin(), sanitised_input.end(), isNotAlnum, '_');
      code_ << "inputs->" << sanitised_input << ",";
    }
    if (metadata_->num_outputs() == 1) {
      code_ << "outputs->output";
    } else {
      for (int i = 0; i < metadata_->num_outputs(); ++i) {
        code_ << "outputs->output" << i;
        if (i + 1 != metadata_->num_outputs()) {
          code_ << ",";
        }
      }
    }

    if (metadata_->num_devices() > 0) {
      code_ << ",";
      auto devices = metadata_->devices();
      for (const String& device : devices) {
        code_ << "devices->" << device;
        if (device != devices[devices.size() - 1]) {
          code_ << ",";
>>>>>>> bb604e7e
        }
      }
      for (const String& device : metadata_->devices) {
        call_args_ss << "devices->" << device << ",";
      }
      std::string call_args_str = call_args_ss.str();
      call_args_str.pop_back();
      code_ << call_args_str;
    }
    code_ << ");\n";
    code_ << "}\n";
  }

  void GenerateAOTDescriptor() {
    const std::string run_func_suffix = ::tvm::runtime::symbol::tvm_run_func_suffix;
    const std::string tvm_entrypoint_suffix = ::tvm::runtime::symbol::tvm_entrypoint_suffix;
    const std::string run_func_mangled =
        runtime::get_name_mangled(metadata_->mod_name(), run_func_suffix);
    const std::string entrypoint_mangled =
        runtime::get_name_mangled(metadata_->mod_name(), tvm_entrypoint_suffix);
    const std::string network_mangled = runtime::get_name_mangled(metadata_->mod_name(), "network");

    code_ << "#include \"tvm/runtime/c_runtime_api.h\"\n";
    code_ << "#ifdef __cplusplus\n";
    code_ << "extern \"C\" {\n";
    code_ << "#endif\n";

<<<<<<< HEAD
    GenerateInternalWorkspaceBuffers();

    if (metadata_->unpacked_api) {
      if (metadata_->interface_api == "c") {
        GenerateCInterfaceEntrypoint(entrypoint_mangled, run_func_mangled, metadata_->mod_name);
=======
    if (metadata_->use_unpacked_api()) {
      LOG(INFO) << "Generate AOT Descriptor: " << metadata_->interface_api();
      if (metadata_->interface_api() == "c") {
        GenerateCInterfaceEntrypoint(entrypoint_mangled, run_func_mangled, metadata_->mod_name());
>>>>>>> bb604e7e
      } else {
        GenerateEntrypointForUnpackedAPI(entrypoint_mangled, run_func_mangled);
      }
    } else {
      ICHECK_EQ(metadata_->interface_api(), "packed")
          << "Packed interface required for packed operators";
      GenerateEntrypointForPackedAPI(entrypoint_mangled, run_func_mangled);
    }

    code_ << "#ifdef __cplusplus\n";
    code_ << "}\n";
    code_ << "#endif\n";
  }

  void CreateSource() {
    if (runtime_->GetAttr<Bool>("system-lib").value_or(Bool(false)) && !func_names_.empty()) {
      CreateFuncRegistry();
      GenerateCrtSystemLib();
    }
    LOG(INFO) << "Metadata " << metadata_.defined() << " exec " << metadata_->executor();
    if (metadata_.defined() && metadata_->executor() == runtime::kTvmExecutorAot) {
      GenerateAOTDescriptor();
    }
    code_ << ";";
  }
};

class CMetadataWriterVisitor : public ::tvm::AttrVisitor {
 private:
  std::stringstream struct_defs_;

  std::vector<std::stringstream> streams_;
  std::stringstream* current_stream_;

  void Visit(const char* key, double* value) override { (*current_stream_) << *value; }

  void Visit(const char* key, int64_t* value) override { (*current_stream_) << *value << "L"; }

  void Visit(const char* key, uint64_t* value) override { (*current_stream_) << *value << "UL"; }

  void Visit(const char* key, int* value) override { (*current_stream_) << *value; }

  void Visit(const char* key, bool* value) override {
    (*current_stream_) << (value ? "true" : "false");
  }

  void Visit(const char* key, std::string* value) override {
    (*current_stream_) << "\"" << value
                       << "\"";  // todo: ->replace('\\', "\\\\").replace('\"', "\\\"") << "\"";
  }

  void Visit(const char* key, void** value) override { (*current_stream_) << *value; }

  void Visit(const char* key, DataType* value) override {
    (*current_stream_) << "DLDataType{" << value->code() << ", " << value->bits() << ", "
                       << value->lanes() << "}";
  }

  void Visit(const char* key, runtime::NDArray* value) override {
    ICHECK(false) << "at key " << key << ": cannot emit metadata of type NDArray";
  }

  void Visit(const char* key, runtime::ObjectRef* value) override {
    //    if (value->as<
    // todo
  }
};

class MetadataStructDefiner : public AttrVisitor {
  using MetadataTypeIndex = runtime::metadata::MetadataTypeIndex;

 public:
  void Visit(const char* key, double* value) final {
    // dns: mangle name
    code_ << "  double " << key << ";" << std::endl;
  }

  void Visit(const char* key, int64_t* value) final {
    // dns: mangle name
    code_ << "  int64_t " << key << ";" << std::endl;
  }

  void Visit(const char* key, uint64_t* value) final {
    // dns: mangle name
    code_ << "  uint64_t " << key << ";" << std::endl;
  }
  void Visit(const char* key, int* value) final {
    // dns: mangle name
    code_ << "  int " << key << ";" << std::endl;
  }
  void Visit(const char* key, bool* value) final {
    // dns: mangle name
    code_ << "  uint8_t " << key << ";" << std::endl;
  }
  void Visit(const char* key, std::string* value) final {
    // dns: mangle name
    code_ << "  const char* " << key << ";" << std::endl;
  }
  void Visit(const char* key, void** value) final {
    // dns: mangle name
    code_ << "  void* " << key << ";" << std::endl;
  }
  void Visit(const char* key, DataType* value) final {
    // dns: mangle name
    code_ << "  DLDataType " << key << ";" << std::endl;
  }

  void Visit(const char* key, runtime::NDArray* value) final {
    // TODO(areusch): probably we could consolidate --link-params here, tho...
    ICHECK(false) << "do not support serializing NDArray as metadata";
  }

  void WriteComma() {
    if (!is_first_item_) {
      code_ << ", ";
    }
  }

  void VisitArray(const char* key, const runtime::metadata::MetadataArrayNode* array) {
    switch (array->type_index) {
    case MetadataTypeIndex::kUint64:
      code_ << "  uint64_t** " << key << ";" << std::endl;
    case MetadataTypeIndex::kInt64:
      code_ << "  int64_t** " << key << ";" << std::endl;
    case MetadataTypeIndex::kBool:
      code_ << "  bool** " << key << ";" << std::endl;
    case MetadataTypeIndex::kString:
      code_ << "  const char** " << key << ";" << std::endl;
    default:
      CHECK(false) << "Field " << key << ": unknown MetadataTypeIndex: " << array->type_index;
    }
  }

  //   const ArrayNode* arr = value->as<ArrayNode>();
  //   if (arr != nullptr) {
  //     // dns: mangle name

  //     code_ << "  " <<  "" << key << ";" << std::endl;
  //     WriteComma();
  //     code_ << "{";
  //     if (arr->size() > 0) {
  //       is_first_item_ = true;
  //       for (ObjectRef o : *arr) {
  //         // todo might have to switch on object type.
  //         WriteComma();
  //         ReflectionVTable::Global()->VisitAttrs(o.get(), this);
  //       }
  //     }
  //     code_ << "}";
  //     return;
  //   }
  // }

  void Visit(const char* key, ObjectRef* value) final {
    auto metadata = Downcast<runtime::metadata::MetadataBase>(*value);
    auto arr = metadata.as<runtime::metadata::MetadataArrayNode>();
    if (arr != nullptr) {
      VisitArray(key, arr);
      return;
    }

    auto old_is_first_item = is_first_item_;
    is_first_item_ = true;
    code_ << "{";
    ReflectionVTable::Global()->VisitAttrs(metadata.operator->(), this);
    code_ << "}";
    is_first_item_ = old_is_first_item;
  }

  std::string GetOutput() { return code_.str(); }

 private:
  ::std::stringstream code_;
  bool is_first_item_;
};

static std::string address_from_parts(const std::vector<std::string>& parts) {
  std::stringstream ss;
  for (unsigned int i = 0; i < parts.size(); ++i) {
    if (i > 0) {
      ss << "_";
    }
    ss << parts[i];
  }
  return ss.str();
}

class MetadataQueuer : public AttrVisitor {
 public:
  using QueueItem = std::tuple<std::string, runtime::metadata::MetadataBase>;
  explicit MetadataQueuer(std::vector<QueueItem>* queue) : queue_{queue} {}

  void Visit(const char* key, double* value) final {}
  void Visit(const char* key, int64_t* value) final {}
  void Visit(const char* key, uint64_t* value) final {}
  void Visit(const char* key, int* value) final {}
  void Visit(const char* key, bool* value) final {}
  void Visit(const char* key, std::string* value) final {}
  void Visit(const char* key, DataType* value) final {}
  void Visit(const char* key, runtime::NDArray* value) final {}
  void Visit(const char* key, void** value) final {}

  void Visit(const char* key, ObjectRef* value) final {
    address_parts_.push_back(key);
    if (value->as<runtime::metadata::MetadataBaseNode>() != nullptr) {
      auto metadata = Downcast<runtime::metadata::MetadataBase>(*value);
      const runtime::metadata::MetadataArrayNode* arr =
          value->as<runtime::metadata::MetadataArrayNode>();
      std::cout << "Is array? " << arr << std::endl;
      if (arr != nullptr) {
        for (unsigned int i = 0; i < arr->array.size(); i++) {
          ObjectRef o = arr->array[i];
          std::cout << "queue-visiting array element " << i << ": " << o->type_index() << " ("
                    << o.operator->() << ")" << std::endl;
          if (o.as<runtime::metadata::MetadataBaseNode>() != nullptr) {
            std::stringstream ss;
            ss << i;
            address_parts_.push_back(ss.str());
            runtime::metadata::MetadataBase metadata = Downcast<runtime::metadata::MetadataBase>(o);
            ReflectionVTable::Global()->VisitAttrs(metadata.operator->(), this);
            address_parts_.pop_back();
          }
        }
      } else {
        ReflectionVTable::Global()->VisitAttrs(metadata.operator->(), this);
      }

      queue_->push_back(std::make_tuple(address_from_parts(address_parts_),
                                        Downcast<runtime::metadata::MetadataBase>(*value)));
    }
    address_parts_.pop_back();
  }

 private:
  std::vector<QueueItem>* queue_;
  std::vector<std::string> address_parts_;
};

std::string MetadataArrayTypeToCType(const runtime::metadata::MetadataArrayNode* array) {
  using MetadataTypeIndex = runtime::metadata::MetadataTypeIndex;

  switch (array->type_index) {
  case MetadataTypeIndex::kInt64:
    return "int64_t";
    break;
  case MetadataTypeIndex::kUint64:
    return "uint64_t";
    break;
  case MetadataTypeIndex::kBool:
    return "int8_t";
    break;
  case MetadataTypeIndex::kString:
    return "const char*";
    break;
  case MetadataTypeIndex::kMetadata:
    return ::std::string{"struct "} + array->struct_name;
    break;
  default:
    ICHECK(false) << "Unexpected MetadataTypeIndex " << array->type_index;
    return "";
  };
}

class MetadataSerializer : public AttrVisitor {
 public:
  static constexpr const char* kGlobalSymbol = "kTvmgenMetadata";

  MetadataSerializer() : is_first_item_{true} {}

  void WriteComma() {
    if (is_first_item_) {
      is_first_item_ = false;
    } else {
      code_ << ", " << std::endl;
    }
  }

  void WriteKey(const char* key) {
    if (key != nullptr) {
      code_ << " /* " << key << "*/";
    }
  }

  void Visit(const char* key, double* value) final {
    WriteComma();
    code_.setf(std::ios::hex | std::ios::showbase | std::ios::fixed | std::ios::scientific,
               std::ios::basefield | std::ios::showbase | std::ios::floatfield);
    code_ << *value;
    WriteKey(key);
  }

  void Visit(const char* key, int64_t* value) final {
    WriteComma();
    code_ << *value << "L";
    WriteKey(key);
  }

  void Visit(const char* key, uint64_t* value) final {
    WriteComma();
    code_ << *value << "UL";
    WriteKey(key);
  }
  void Visit(const char* key, int* value) final {
    WriteComma();
    code_ << *value;
    WriteKey(key);
  }
  void Visit(const char* key, bool* value) final {
    WriteComma();
    code_ << *value;
    WriteKey(key);
  }
  void Visit(const char* key, std::string* value) final {
    WriteComma();
    code_ << "\"" << *value << "\"";
    WriteKey(key);
  }
  void Visit(const char* key, void** value) final {
    WriteComma();
    code_ << *value;
    WriteKey(key);
  }
  void Visit(const char* key, DataType* value) final {
    WriteComma();
    code_ << "DLDataType{" << value->code() << ", " << value->bits() << ", " << value->lanes()
          << "}";
    WriteKey(key);
  }

  void Visit(const char* key, runtime::NDArray* value) final {
    // TODO(areusch): probably we could consolidate --link-params here, tho...
    ICHECK(false) << "do not support serializing NDArray as metadata";
  }

  void VisitArray(const runtime::metadata::MetadataArrayNode* array) {
    std::cout << "visit array " << array << ": " << array->type_index << " " << array->array.size()
              << std::endl;
    auto old_is_first_item = is_first_item_;
    is_first_item_ = true;
    for (unsigned int i = 0; i < array->array.size(); ++i) {  // ObjectRef o : *(array->array)) {
      ObjectRef o = array->array[i];
      std::cout << "visiting array element " << i << ": " << o->type_index() << " ("
                << o.operator->() << ")" << std::endl;
      if (o->IsInstance<IntImmNode>()) {
        int64_t i = Downcast<Integer>(o);
        Visit(nullptr, &i);
        continue;
      }

      if (o->IsInstance<StringObj>()) {
        std::string s = Downcast<String>(o);
        Visit(nullptr, &s);
        continue;
      }

      runtime::metadata::MetadataBase metadata = Downcast<runtime::metadata::MetadataBase>(o);
      std::cout << "visit member " << metadata->get_name() << std::endl;
      std::stringstream i_str;
      i_str << i;
      address_.push_back(i_str.str());
      Visit(nullptr, &metadata);
      address_.pop_back();
      //      ReflectionVTable::Global()->VisitAttrs(metadata.operator->(), this);
    }
    is_first_item_ = old_is_first_item;
  }

  void Visit(const char* key, ObjectRef* value) final {
    const runtime::metadata::MetadataArrayNode* arr =
        value->as<runtime::metadata::MetadataArrayNode>();
    std::cout << "Is array? " << arr << std::endl;
    if (arr != nullptr) {
      WriteComma();
      if (key != nullptr) {
        address_.push_back(key);
      }
      code_ << address_from_parts(address_) << " , " << arr->array.size() << " /* " << key
            << "_size */";
      if (key != nullptr) {
        address_.pop_back();
      }
      //      VisitArray(key, Downcast<runtime::metadata::MetadataArray>(*value).operator->());
      // WriteComma();
      // code_ << "{";
      // if (arr->size() > 0) {
      //   is_first_item_ = true;
      //   for (ObjectRef* o : *arr) {
      //     // todo might have to switch on object type.
      //     WriteComma();
      //     ReflectionVTable::Global()->VisitAttrs(o.get(), this);
      //   }
      // }
      // code_ << "}";
      return;
    }

    std::cout << "downcast..." << std::endl;
    runtime::metadata::MetadataBase metadata = Downcast<runtime::metadata::MetadataBase>(*value);
    std::cout << "downcast ok: " << metadata->get_name() << std::endl;

    if (key != nullptr) {  // NOTE: outermost call passes nullptr key
      address_.push_back(key);
    }
    ReflectionVTable::Global()->VisitAttrs(metadata.operator->(), this);
    if (key != nullptr) {  // NOTE: outermost call passes nullptr key
      address_.pop_back();
    }
  }

  // void EnterStruct(::tvm::runtime::metadata::MetadataBase metadata) {
  //   const char* type_key = metadata->GetTypeKey();
  //   is_defining_struct_.emplace_back(
  //     !generated_struct_decls_.contains(type_key));
  //   if (is_defining_struct()) {
  //     decl_ << "struct " << get_struct_name(metadata) << "{";
  //   }
  //   is_first_item_.emplace_back(true);
  // }

  // void ExitStruct(::tvm::runtime::metadata::MetadataBase metadata) {
  //   decl_ << "}; // struct " << get_struct_name(metadata);
  //   is_first_item_.pop_back();
  // }

  void CodegenMetadata(::tvm::runtime::metadata::Metadata metadata) {
    decl_ << "#include <inttypes.h>" << std::endl
          << "#include <tvm/runtime/metadata.h>" << std::endl
          << "#include <tvm/runtime/c_runtime_api.h>" << std::endl;
    std::vector<MetadataQueuer::QueueItem> queue;
    MetadataQueuer queuer{&queue};
    queuer.Visit(kGlobalSymbol, &metadata);

    for (MetadataQueuer::QueueItem item : queue) {
      auto struct_name = std::get<0>(item);
      auto obj = std::get<1>(item);
      auto arr = obj.as<runtime::metadata::MetadataArrayNode>();
      std::cout << "codegen: " << struct_name;
      is_first_item_ = true;
      address_.push_back(struct_name);
      if (arr != nullptr) {
        std::string c_type{"const "};
        if (arr->type_index == runtime::metadata::MetadataTypeIndex::kString) {
          // note drop const
          c_type = MetadataArrayTypeToCType(arr);
        } else {
          c_type += MetadataArrayTypeToCType(arr);
        }
        code_ << c_type << "[" << arr->array.size()
              << "] = {" << std::endl;
        VisitArray(arr);
      } else {
        code_ << "const struct TVMMetadata " << struct_name << " = {" << std::endl;
        Visit(nullptr, &obj);
      }
      address_.pop_back();
      code_ << "};" << std::endl;
    }
  }

  std::string GetOutput() { return decl_.str() + code_.str(); }

 private:
  std::vector<std::string> address_;
  std::stringstream decl_;
  std::stringstream code_;
  bool is_first_item_;
  std::unordered_set<std::string> generated_struct_decls_;
  std::vector<bool> is_defining_struct_;
};

runtime::Module CreateCSourceCrtMetadataModule(const Array<runtime::Module>& modules, Target target,
                                               relay::Runtime runtime,
<<<<<<< HEAD
                                               relay::backend::ExecutorCodegenMetadata metadata) {
=======
                                               runtime::metadata::Metadata metadata) {
>>>>>>> bb604e7e
  Array<String> func_names;
  for (runtime::Module mod : modules) {
    auto pf_funcs = mod.GetFunction("get_func_names");
    if (pf_funcs != nullptr) {
      Array<String> func_names_ = pf_funcs();
      for (const auto& fname : func_names_) {
        func_names.push_back(fname);
      }
    }
  }
  auto n = make_object<CSourceCrtMetadataModuleNode>(func_names, "c", target, runtime, metadata);
  auto csrc_metadata_module = runtime::Module(n);
  for (const auto& mod : modules) {
    csrc_metadata_module.Import(mod);
  }
  return std::move(csrc_metadata_module);
}

runtime::Module CreateCSourceCppMetadataModule(runtime::metadata::Metadata metadata) {
  //  MetadataStructDefiner definer;
  //  ReflectionVTable::Global()->VisitAttrs(metadata.operator->(), &definer);
  MetadataSerializer serializer;
  serializer.CodegenMetadata(metadata);
  std::stringstream lookup_func;
  lookup_func << "#ifdef __cplusplus\n"
              << "extern \"C\"\n"
              << "#endif\n";

  lookup_func << "TVM_DLL int32_t get_c_metadata(TVMValue* arg_values, int* arg_tcodes, int "
                 "num_args, TVMValue* ret_values, int* ret_tcodes, void* resource_handle) {"
              << std::endl;
  lookup_func << "    ret_values[0].v_handle = (void*) &" << MetadataSerializer::kGlobalSymbol
              << ";" << std::endl;
  lookup_func << "    ret_tcodes[0] = kTVMOpaqueHandle;" << std::endl;
  lookup_func << "    return 0;" << std::endl;
  lookup_func << "};" << std::endl;

  auto mod = MetadataModuleCreate(metadata);
  std::vector<String> func_names{"get_c_metadata"};
  // definer.GetOutput() +
  auto c = CSourceModuleCreate(serializer.GetOutput() + lookup_func.str(), "c", func_names,
                               Array<String>());
  mod->Import(c);
  return mod;
}

// supports limited save without cross compile
class DeviceSourceModuleNode final : public runtime::ModuleNode {
 public:
  DeviceSourceModuleNode(std::string data, std::string fmt,
                         std::unordered_map<std::string, FunctionInfo> fmap, std::string type_key,
                         std::function<std::string(const std::string&)> fget_source)
      : data_(data), fmt_(fmt), fmap_(fmap), type_key_(type_key), fget_source_(fget_source) {}

  PackedFunc GetFunction(const std::string& name, const ObjectPtr<Object>& sptr_to_self) final {
    LOG(FATAL) << "Source module cannot execute, to get executable module"
               << " build TVM with \'" << fmt_ << "\' runtime support";
    return PackedFunc();
  }

  std::string GetSource(const std::string& format) final {
    if (fget_source_ != nullptr) {
      return fget_source_(format);
    } else {
      return data_;
    }
  }

  const char* type_key() const { return type_key_.c_str(); }

  void SaveToFile(const std::string& file_name, const std::string& format) final {
    std::string fmt = GetFileFormat(file_name, format);
    ICHECK_EQ(fmt, fmt_) << "Can only save to format=" << fmt_;
    std::string meta_file = GetMetaFilePath(file_name);
    SaveMetaDataToFile(meta_file, fmap_);
    SaveBinaryToFile(file_name, data_);
  }

  void SaveToBinary(dmlc::Stream* stream) final {
    stream->Write(fmt_);
    stream->Write(fmap_);
    stream->Write(data_);
  }

 private:
  std::string data_;
  std::string fmt_;
  std::unordered_map<std::string, FunctionInfo> fmap_;
  std::string type_key_;
  std::function<std::string(const std::string&)> fget_source_;
};

runtime::Module DeviceSourceModuleCreate(
    std::string data, std::string fmt, std::unordered_map<std::string, FunctionInfo> fmap,
    std::string type_key, std::function<std::string(const std::string&)> fget_source) {
  auto n = make_object<DeviceSourceModuleNode>(data, fmt, fmap, type_key, fget_source);
  return runtime::Module(n);
}

TVM_REGISTER_GLOBAL("runtime.SourceModuleCreate").set_body_typed(SourceModuleCreate);

TVM_REGISTER_GLOBAL("runtime.CSourceModuleCreate")
    .set_body_typed([](String code, String fmt, Array<String> func_names,
                       Array<String> const_vars) {
      return CSourceModuleCreate(code, fmt, func_names, const_vars);
    });

TVM_REGISTER_GLOBAL("runtime.CreateCSourceCrtMetadataModule")
    .set_body_typed([](const Array<runtime::Module>& modules, Target target,
                       relay::Runtime runtime) {
      // Note that we don't need metadata when we compile a single operator
      return CreateCSourceCrtMetadataModule(modules, target, runtime,
<<<<<<< HEAD
                                            relay::backend::ExecutorCodegenMetadata());
=======
                                            runtime::metadata::Metadata());
>>>>>>> bb604e7e
    });

}  // namespace codegen
}  // namespace tvm<|MERGE_RESOLUTION|>--- conflicted
+++ resolved
@@ -157,11 +157,7 @@
  public:
   CSourceCrtMetadataModuleNode(const Array<String>& func_names, const std::string& fmt,
                                Target target, relay::Runtime runtime,
-<<<<<<< HEAD
                                relay::backend::ExecutorCodegenMetadata metadata)
-=======
-                               runtime::metadata::Metadata metadata)
->>>>>>> bb604e7e
       : fmt_(fmt),
         func_names_(func_names),
         target_(target),
@@ -196,12 +192,8 @@
   Array<String> func_names_;
   Target target_;
   relay::Runtime runtime_;
-<<<<<<< HEAD
   relay::backend::ExecutorCodegenMetadata metadata_;
   ConcreteCodegenSourceBase codegen_c_base_;
-=======
-  runtime::metadata::Metadata metadata_;
->>>>>>> bb604e7e
 
   void CreateFuncRegistry() {
     code_ << "#include <tvm/runtime/crt/module.h>\n";
@@ -275,8 +267,6 @@
   void GenerateEntrypointForUnpackedAPI(const std::string& entrypoint_name,
                                         const std::string& run_func) {
     code_ << "TVM_DLL int32_t " << run_func << "(";
-<<<<<<< HEAD
-
     {
       std::stringstream call_args_ss;
       for (const tir::Var& input_var : metadata_->inputs) {
@@ -289,13 +279,13 @@
       }
       for (unsigned int i = 0; i < metadata_->num_outputs; ++i) {
         call_args_ss << "void* output" << i << ",";
-=======
-    unsigned int total_args = (metadata_->num_inputs() + metadata_->num_outputs());
-    for (unsigned int i = 0; i < total_args; ++i) {
-      code_ << "void* arg" << i;
-      if (i + 1 != total_args) {
-        code_ << ",";
->>>>>>> bb604e7e
+// =======
+//     unsigned int total_args = (metadata_->num_inputs() + metadata_->num_outputs());
+//     for (unsigned int i = 0; i < total_args; ++i) {
+//       code_ << "void* arg" << i;
+//       if (i + 1 != total_args) {
+//         code_ << ",";
+// >>>>>>> areusch/aot-executor-no-codegen
       }
       for (const tir::Var& pool_var : metadata_->pools) {
         if (pool_var->type_annotation.defined()) {
@@ -315,7 +305,6 @@
     code_ << "(void* args, void* type_code, int num_args, void* out_value, void* "
              "out_type_code, void* resource_handle) {\n";
     code_ << "return " << run_func << "(";
-<<<<<<< HEAD
 
     {
       std::stringstream call_args_ss;
@@ -361,16 +350,16 @@
         run_func_to_entry_point_args[run_func_arg_count] =
             allocated_pool_info->pool_info->pool_name;
         run_func_arg_count++;
-=======
-    for (unsigned int i = 0; i < metadata_->num_inputs(); ++i) {
-      code_ << "((DLTensor*)(((TVMValue*)args)[" << i << "].v_handle))[0].data,";
-    }
-    for (int i = 0; i < metadata_->num_outputs(); ++i) {
-      int j = metadata_->num_inputs() + i;
-      code_ << "((DLTensor*)(((TVMValue*)args)[" << j << "].v_handle))[0].data";
-      if (i + 1 != metadata_->num_outputs()) {
-        code_ << ",";
->>>>>>> bb604e7e
+// =======
+//     for (unsigned int i = 0; i < metadata_->num_inputs(); ++i) {
+//       code_ << "((DLTensor*)(((TVMValue*)args)[" << i << "].v_handle))[0].data,";
+//     }
+//     for (int i = 0; i < metadata_->num_outputs(); ++i) {
+//       int j = metadata_->num_inputs() + i;
+//       code_ << "((DLTensor*)(((TVMValue*)args)[" << j << "].v_handle))[0].data";
+//       if (i + 1 != metadata_->num_outputs()) {
+//         code_ << ",";
+// >>>>>>> areusch/aot-executor-no-codegen
       }
     }
     return run_func_to_entry_point_args;
@@ -417,7 +406,6 @@
                                     const std::string& mod_name) {
     code_ << "#include <" << mod_name << ".h>\n";
     code_ << "TVM_DLL int32_t " << run_func << "(";
-<<<<<<< HEAD
     {
       std::stringstream call_args_ss;
       for (const tir::Var& input_var : metadata_->inputs) {
@@ -438,14 +426,14 @@
           codegen_c_base_.PrintType(pool_var.dtype(), call_args_ss);
         }
         call_args_ss << " " << pool_var->name_hint << ",";
-=======
-    unsigned int total_args =
-        (metadata_->num_inputs() + metadata_->num_devices() + metadata_->num_outputs());
-    for (unsigned int i = 0; i < total_args; ++i) {
-      code_ << "void* arg" << i;
-      if (i + 1 != total_args) {
-        code_ << ",";
->>>>>>> bb604e7e
+// =======
+//     unsigned int total_args =
+//         (metadata_->num_inputs() + metadata_->num_devices() + metadata_->num_outputs());
+//     for (unsigned int i = 0; i < total_args; ++i) {
+//       code_ << "void* arg" << i;
+//       if (i + 1 != total_args) {
+//         code_ << ",";
+// >>>>>>> areusch/aot-executor-no-codegen
       }
       for (const String& device : metadata_->devices) {
         call_args_ss << "void* " << device << ",";
@@ -467,8 +455,6 @@
 
     code_ << ") {"
           << "return " << run_func << "(";
-<<<<<<< HEAD
-
     {
       std::stringstream call_args_ss;
       for (const auto& input : metadata_->inputs) {
@@ -485,31 +471,30 @@
         if (IsInternalWorkspaceBuffer(pool_var)) {
           call_args_ss << "&" << metadata_->pool_inputs.value()[pool_var]->pool_info->pool_name
                        << ",";
-=======
-    for (const auto& input : metadata_->inputs()) {
-      std::string sanitised_input = input->name();
-      std::replace_if(sanitised_input.begin(), sanitised_input.end(), isNotAlnum, '_');
-      code_ << "inputs->" << sanitised_input << ",";
-    }
-    if (metadata_->num_outputs() == 1) {
-      code_ << "outputs->output";
-    } else {
-      for (int i = 0; i < metadata_->num_outputs(); ++i) {
-        code_ << "outputs->output" << i;
-        if (i + 1 != metadata_->num_outputs()) {
-          code_ << ",";
-        }
-      }
-    }
-
-    if (metadata_->num_devices() > 0) {
-      code_ << ",";
-      auto devices = metadata_->devices();
-      for (const String& device : devices) {
-        code_ << "devices->" << device;
-        if (device != devices[devices.size() - 1]) {
-          code_ << ",";
->>>>>>> bb604e7e
+//     for (const auto& input : metadata_->inputs()) {
+//       std::string sanitised_input = input->name();
+//       std::replace_if(sanitised_input.begin(), sanitised_input.end(), isNotAlnum, '_');
+//       code_ << "inputs->" << sanitised_input << ",";
+//     }
+//     if (metadata_->num_outputs() == 1) {
+//       code_ << "outputs->output";
+//     } else {
+//       for (int i = 0; i < metadata_->num_outputs(); ++i) {
+//         code_ << "outputs->output" << i;
+//         if (i + 1 != metadata_->num_outputs()) {
+//           code_ << ",";
+//         }
+//       }
+//     }
+
+//     if (metadata_->num_devices() > 0) {
+//       code_ << ",";
+//       auto devices = metadata_->devices();
+//       for (const String& device : devices) {
+//         code_ << "devices->" << device;
+//         if (device != devices[devices.size() - 1]) {
+//           code_ << ",";
+// >>>>>>> areusch/aot-executor-no-codegen
         }
       }
       for (const String& device : metadata_->devices) {
@@ -537,18 +522,17 @@
     code_ << "extern \"C\" {\n";
     code_ << "#endif\n";
 
-<<<<<<< HEAD
     GenerateInternalWorkspaceBuffers();
 
     if (metadata_->unpacked_api) {
       if (metadata_->interface_api == "c") {
         GenerateCInterfaceEntrypoint(entrypoint_mangled, run_func_mangled, metadata_->mod_name);
-=======
-    if (metadata_->use_unpacked_api()) {
-      LOG(INFO) << "Generate AOT Descriptor: " << metadata_->interface_api();
-      if (metadata_->interface_api() == "c") {
-        GenerateCInterfaceEntrypoint(entrypoint_mangled, run_func_mangled, metadata_->mod_name());
->>>>>>> bb604e7e
+// =======
+//     if (metadata_->use_unpacked_api()) {
+//       LOG(INFO) << "Generate AOT Descriptor: " << metadata_->interface_api();
+//       if (metadata_->interface_api() == "c") {
+//         GenerateCInterfaceEntrypoint(entrypoint_mangled, run_func_mangled, metadata_->mod_name());
+// >>>>>>> areusch/aot-executor-no-codegen
       } else {
         GenerateEntrypointForUnpackedAPI(entrypoint_mangled, run_func_mangled);
       }
@@ -1021,11 +1005,7 @@
 
 runtime::Module CreateCSourceCrtMetadataModule(const Array<runtime::Module>& modules, Target target,
                                                relay::Runtime runtime,
-<<<<<<< HEAD
                                                relay::backend::ExecutorCodegenMetadata metadata) {
-=======
-                                               runtime::metadata::Metadata metadata) {
->>>>>>> bb604e7e
   Array<String> func_names;
   for (runtime::Module mod : modules) {
     auto pf_funcs = mod.GetFunction("get_func_names");
@@ -1138,11 +1118,7 @@
                        relay::Runtime runtime) {
       // Note that we don't need metadata when we compile a single operator
       return CreateCSourceCrtMetadataModule(modules, target, runtime,
-<<<<<<< HEAD
                                             relay::backend::ExecutorCodegenMetadata());
-=======
-                                            runtime::metadata::Metadata());
->>>>>>> bb604e7e
     });
 
 }  // namespace codegen
