--- conflicted
+++ resolved
@@ -420,14 +420,6 @@
 
     code_ << ");\n";
     code_ << "int32_t " << entrypoint_name << "(";
-<<<<<<< HEAD
-    code_ << "struct " << runtime::get_name_mangled(mod_name, "inputs") << "* inputs,";
-    if (metadata_->devices.size() > 0) {
-      code_ << "struct " << runtime::get_name_mangled(mod_name, "outputs") << "* outputs,";
-      code_ << "struct " << runtime::get_name_mangled(mod_name, "devices") << "* devices";
-    } else {
-      code_ << "struct " << runtime::get_name_mangled(mod_name, "outputs") << "* outputs";
-=======
     {
       std::stringstream call_args_ss;
       call_args_ss << "struct " << runtime::get_name_mangled(mod_name, "inputs") << "* inputs,";
@@ -451,7 +443,6 @@
       std::string call_args_str = call_args_ss.str();
       call_args_str.pop_back();
       code_ << call_args_str;
->>>>>>> 55849e65
     }
 
     code_ << ") {"
