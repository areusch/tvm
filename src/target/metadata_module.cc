/*
 * Licensed to the Apache Software Foundation (ASF) under one
 * or more contributor license agreements.  See the NOTICE file
 * distributed with this work for additional information
 * regarding copyright ownership.  The ASF licenses this file
 * to you under the Apache License, Version 2.0 (the
 * "License"); you may not use this file except in compliance
 * with the License.  You may obtain a copy of the License at
 *
 *   http://www.apache.org/licenses/LICENSE-2.0
 *
 * Unless required by applicable law or agreed to in writing,
 * software distributed under the License is distributed on an
 * "AS IS" BASIS, WITHOUT WARRANTIES OR CONDITIONS OF ANY
 * KIND, either express or implied.  See the License for the
 * specific language governing permissions and limitations
 * under the License.
 */

/*!
 * \file metadata_module.cc
 * \brief Defines functions that build MetadataModules for C++ and C runtimes.
 */
#include "metadata_module.h"

#include <tvm/relay/runtime.h>

#include <vector>

#include "../runtime/const_loader_module.h"
#include "../runtime/meta_data.h"
#include "llvm/llvm_module.h"
#include "source/source_module.h"

namespace tvm {
namespace codegen {

static runtime::Module CreateCrtMetadataModule(
    runtime::Module target_module, Target target, relay::Runtime runtime,
    runtime::metadata::Metadata metadata, Array<runtime::Module> non_crt_exportable_modules,
    Array<runtime::Module> crt_exportable_modules,
    const std::unordered_map<std::string, runtime::NDArray>& const_var_ndarray) {
  if (!non_crt_exportable_modules.empty()) {
    std::string non_exportable_modules;
    for (unsigned int i = 0; i < non_crt_exportable_modules.size(); i++) {
      if (i > 0) {
        non_exportable_modules += ", ";
      }
      auto mod = non_crt_exportable_modules[i];
      auto pf_sym = mod.GetFunction("get_symbol");
      if (pf_sym != nullptr) {
        non_exportable_modules += pf_sym().operator std::string();
      } else {
        non_exportable_modules +=
            std::string{"(module type_key="} + mod->type_key() + std::string{")"};
      }
    }
    CHECK(false) << "These " << non_crt_exportable_modules.size()
                 << " modules are not exportable to C-runtime: " << non_exportable_modules;
  }

  if (target->kind->name == "c") {
    crt_exportable_modules.push_back(target_module);
    target_module =
        CreateCSourceCrtMetadataModule(crt_exportable_modules, target, runtime, metadata);
  } else if (target->kind->name == "llvm") {
#ifdef TVM_LLVM_VERSION
    crt_exportable_modules.push_back(target_module);
    target_module = CreateLLVMCrtMetadataModule(crt_exportable_modules, target, runtime);
#else   // TVM_LLVM_VERSION
    LOG(FATAL) << "TVM was not built with LLVM enabled.";
#endif  // TVM_LLVM_VERSION
  }

  return target_module;
}

static runtime::Module CreateCppMetadataModule(
    runtime::Module target_module, Target target, relay::Runtime runtime,
    runtime::metadata::Metadata metadata,
    const std::unordered_map<std::string, std::vector<std::string>>& const_vars_by_symbol,
    Array<runtime::Module> non_crt_exportable_modules,
    Array<runtime::Module> crt_exportable_modules,
    const std::unordered_map<std::string, runtime::NDArray>& const_var_ndarray) {
  if (!non_crt_exportable_modules.empty()) {
    runtime::Module const_loader_mod =
        runtime::ConstLoaderModuleCreate(const_var_ndarray, const_vars_by_symbol);
    const_loader_mod.Import(target_module);
    for (const auto& it : non_crt_exportable_modules) {
      const_loader_mod.Import(it);
    }
    target_module = const_loader_mod;
  }

  if (metadata->executor() == runtime::kTvmExecutorAot && runtime->name == relay::kTvmRuntimeCpp) {
    if (target->kind->name == "c") {
      auto metadata_module = CreateCSourceCppMetadataModule(metadata);
      metadata_module->Import(target_module);
      target_module = metadata_module;
    }
#ifdef TVM_LLVM_VERSION
    else if (target->kind->name == "llvm") {
      auto metadata_module = CreateLLVMCppMetadataModule(metadata, target, runtime);
      metadata_module->Import(target_module);
      target_module = metadata_module;
    }
#endif  // TVM_LLVM_VERSION
    else {
      CHECK(false) << "Don't know how to create MetadataModule for target type " << target->str();
    }
  }

  return target_module;
}

/*!
 * \brief Create a metadata module wrapper. The helper is used by different
 *        codegens, such as graph executor codegen and the vm compiler.
 *
 * \param params The metadata for initialization of all modules.
 * \param target_module the internal module that is compiled by tvm.
 * \param ext_modules The external modules that needs to be imported inside the metadata
 * module(s).
 * \param target The target that all the modules are compiled for
 * \return The created metadata module that manages initialization of metadata.
 */
runtime::Module CreateMetadataModule(
    const std::unordered_map<std::string, runtime::NDArray>& const_var_ndarray,
    tvm::runtime::Module target_module, const Array<runtime::Module>& ext_modules, Target target,
<<<<<<< HEAD
    tvm::relay::Runtime runtime, relay::backend::ExecutorCodegenMetadata metadata) {
=======
    tvm::relay::Runtime runtime, runtime::metadata::Metadata metadata) {
>>>>>>> bb604e7e
  // Here we split modules into two groups:
  //  1. Those modules which can be exported to C-runtime. These are DSO-exportable
  //     (i.e. llvm or c) modules which return nothing from get_const_vars().
  //  2. Other modules.
  Array<runtime::Module> crt_exportable_modules;
  Array<runtime::Module> non_crt_exportable_modules;

  auto DSOExportable = [](tvm::runtime::Module& mod) {
    return !std::strcmp(mod->type_key(), "llvm") || !std::strcmp(mod->type_key(), "c");
  };

  bool is_targeting_crt = runtime->name == "crt";

  // Wrap all submodules in the initialization wrapper.
  std::unordered_map<std::string, std::vector<std::string>> const_vars_by_symbol;
  for (tvm::runtime::Module mod : ext_modules) {
    auto pf_sym = mod.GetFunction("get_symbol");
    auto pf_var = mod.GetFunction("get_const_vars");
    std::vector<std::string> symbol_const_vars;
    if (pf_sym != nullptr && pf_var != nullptr) {
      String symbol = pf_sym();
      Array<String> variables = pf_var();
      for (size_t i = 0; i < variables.size(); i++) {
        symbol_const_vars.push_back(variables[i].operator std::string());
      }
      ICHECK_EQ(const_vars_by_symbol.count(symbol), 0U) << "Found duplicated symbol: " << symbol;
      const_vars_by_symbol[symbol] = symbol_const_vars;
    }
    // We only need loading of serialized constant data
    // if there are constants present and required by the
    // runtime module to be initialized by the binary
    // metadata module. If not rest of the modules are
    // wrapped in c-source metadata module.

    // TODO(@manupa-arm) : we should be able to use csource_metadata
    // if the variables are empty when all the runtime modules implement get_func_names
    if (symbol_const_vars.empty() && is_targeting_crt && DSOExportable(mod) &&
        (target->kind->name == "c" || target->kind->name == "llvm")) {
      crt_exportable_modules.push_back(mod);
    } else {
      non_crt_exportable_modules.push_back(mod);
    }
  }

  if (is_targeting_crt) {
    LOG(INFO) << "Create CRT metadata: " << metadata.defined();
    return CreateCrtMetadataModule(target_module, target, runtime, metadata,
                                   non_crt_exportable_modules, crt_exportable_modules,
                                   const_var_ndarray);
  } else {
    return CreateCppMetadataModule(target_module, target, runtime, metadata, const_vars_by_symbol,
                                   non_crt_exportable_modules, crt_exportable_modules,
                                   const_var_ndarray);
  }
}

}  // namespace codegen

}  // namespace tvm<|MERGE_RESOLUTION|>--- conflicted
+++ resolved
@@ -127,11 +127,7 @@
 runtime::Module CreateMetadataModule(
     const std::unordered_map<std::string, runtime::NDArray>& const_var_ndarray,
     tvm::runtime::Module target_module, const Array<runtime::Module>& ext_modules, Target target,
-<<<<<<< HEAD
     tvm::relay::Runtime runtime, relay::backend::ExecutorCodegenMetadata metadata) {
-=======
-    tvm::relay::Runtime runtime, runtime::metadata::Metadata metadata) {
->>>>>>> bb604e7e
   // Here we split modules into two groups:
   //  1. Those modules which can be exported to C-runtime. These are DSO-exportable
   //     (i.e. llvm or c) modules which return nothing from get_const_vars().
