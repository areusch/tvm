#!groovy
// -*- mode: groovy -*-

// Licensed to the Apache Software Foundation (ASF) under one
// or more contributor license agreements.  See the NOTICE file
// distributed with this work for additional information
// regarding copyright ownership.  The ASF licenses this file
// to you under the Apache License, Version 2.0 (the
// "License"); you may not use this file except in compliance
// with the License.  You may obtain a copy of the License at
//
//   http://www.apache.org/licenses/LICENSE-2.0
//
// Unless required by applicable law or agreed to in writing,
// software distributed under the License is distributed on an
// "AS IS" BASIS, WITHOUT WARRANTIES OR CONDITIONS OF ANY
// KIND, either express or implied.  See the License for the
// specific language governing permissions and limitations
// under the License.

// Jenkins pipeline
// See documents at https://jenkins.io/doc/book/pipeline/jenkinsfile/

// Docker env used for testing
// Different image may have different version tag
// because some of them are more stable than anoter.
//
// Docker images are maintained by PMC, cached in dockerhub
// and remains relatively stable over the time.
// Flow for upgrading docker env(need commiter)
//
// - Send PR to upgrade build script in the repo
// - Build the new docker image
// - Tag the docker image with a new version and push to a binary cache.
// - Update the version in the Jenkinsfile, send a PR
// - Fix any issues wrt to the new image version in the PR
// - Merge the PR and now we are in new version
// - Tag the new version as the lates
// - Periodically cleanup the old versions on local workers
//

// Hashtag in the source to build current CI docker builds
//
//

// NOTE: these lines are scanned by docker/dev_common.sh. Please update the regex as needed. -->
ci_lint = "tlcpack/ci-lint:v0.62"
ci_gpu = "tlcpack/ci-gpu:v0.72"
ci_cpu = "tlcpack/ci-cpu:v0.72-t0"
ci_wasm = "tlcpack/ci-wasm:v0.70"
ci_i386 = "tlcpack/ci-i386:v0.72-t0"
ci_qemu = "tlcpack/ci-qemu:v0.01"
ci_arm = "tlcpack/ci-arm:v0.01"
// <--- End of regex-scanned config.

// tvm libraries
tvm_runtime = "build/libtvm_runtime.so, build/config.cmake"
tvm_lib = "build/libtvm.so, " + tvm_runtime
// LLVM upstream lib
tvm_multilib = "build/libtvm.so, " +
               "build/libvta_tsim.so, " +
               "build/libvta_fsim.so, " +
               tvm_runtime

// command to start a docker container
docker_run = 'docker/bash.sh'
// timeout in minutes
max_time = 240

def per_exec_ws(folder) {
  return "workspace/exec_${env.EXECUTOR_NUMBER}/" + folder
}

// initialize source codes
def init_git() {
  // Add more info about job node
  sh """
     echo "INFO: NODE_NAME=${NODE_NAME} EXECUTOR_NUMBER=${EXECUTOR_NUMBER}"
     """
  checkout scm
  retry(5) {
    timeout(time: 2, unit: 'MINUTES') {
      sh 'git submodule update --init -f'
    }
  }
}

def init_git_win() {
    checkout scm
    retry(5) {
        timeout(time: 2, unit: 'MINUTES') {
            bat 'git submodule update --init -f'
        }
    }
}

def cancel_previous_build() {
    // cancel previous build if it is not on main.
    if (env.BRANCH_NAME != "main") {
        def buildNumber = env.BUILD_NUMBER as int
        // Milestone API allows us to cancel previous build
        // with the same milestone number
        if (buildNumber > 1) milestone(buildNumber - 1)
        milestone(buildNumber)
    }
}

cancel_previous_build()

stage("Sanity Check") {
  timeout(time: max_time, unit: 'MINUTES') {
    node('CPU') {
      ws(per_exec_ws("tvm/sanity")) {
        init_git()
        sh "${docker_run} ${ci_lint}  ./tests/scripts/task_lint.sh"
      }
    }
  }
}

// Run make. First try to do an incremental make from a previous workspace in hope to
// accelerate the compilation. If something wrong, clean the workspace and then
// build from scratch.
def make(docker_type, path, make_flag) {
  timeout(time: max_time, unit: 'MINUTES') {
    try {
      sh "${docker_run} ${docker_type} ./tests/scripts/task_build.sh ${path} ${make_flag}"
      // always run cpp test when build
      sh "${docker_run} ${docker_type} ./tests/scripts/task_cpp_unittest.sh"
    } catch (hudson.AbortException ae) {
      // script exited due to user abort, directly throw instead of retry
      if (ae.getMessage().contains('script returned exit code 143')) {
        throw ae
      }
      echo 'Incremental compilation failed. Fall back to build from scratch'
      sh "${docker_run} ${docker_type} ./tests/scripts/task_clean.sh ${path}"
      sh "${docker_run} ${docker_type} ./tests/scripts/task_build.sh ${path} ${make_flag}"
      sh "${docker_run} ${docker_type} ./tests/scripts/task_cpp_unittest.sh"
    }
  }
}

// pack libraries for later use
def pack_lib(name, libs) {
  sh """
     echo "Packing ${libs} into ${name}"
     echo ${libs} | sed -e 's/,/ /g' | xargs md5sum
     """
  stash includes: libs, name: name
}


// unpack libraries saved before
def unpack_lib(name, libs) {
  unstash name
  sh """
     echo "Unpacked ${libs} from ${name}"
     echo ${libs} | sed -e 's/,/ /g' | xargs md5sum
     """
}

stage('Build') {
  parallel 'BUILD: GPU': {
    node('GPUBUILD') {
      ws(per_exec_ws("tvm/build-gpu")) {
        init_git()
        sh "${docker_run} ${ci_gpu} ./tests/scripts/task_config_build_gpu.sh"
        make(ci_gpu, 'build', '-j2')
        pack_lib('gpu', tvm_multilib)
        // compiler test
        sh "${docker_run} ${ci_gpu} ./tests/scripts/task_config_build_gpu_vulkan.sh"
        make(ci_gpu, 'build2', '-j2')
      }
    }
  },
  'BUILD: CPU': {
    node('CPU') {
      ws(per_exec_ws("tvm/build-cpu")) {
        init_git()
        sh "${docker_run} ${ci_cpu} ./tests/scripts/task_config_build_cpu.sh"
        make(ci_cpu, 'build', '-j2')
        pack_lib('cpu', tvm_multilib)
        timeout(time: max_time, unit: 'MINUTES') {
          sh "${docker_run} ${ci_cpu} ./tests/scripts/task_ci_setup.sh"
          sh "${docker_run} ${ci_cpu} ./tests/scripts/task_python_unittest.sh"
          sh "${docker_run} ${ci_cpu} ./tests/scripts/task_python_integration.sh"
          sh "${docker_run} ${ci_cpu} ./tests/scripts/task_python_vta_fsim.sh"
          sh "${docker_run} ${ci_cpu} ./tests/scripts/task_python_vta_tsim.sh"
          // sh "${docker_run} ${ci_cpu} ./tests/scripts/task_golang.sh"
          sh "${docker_run} ${ci_cpu} ./tests/scripts/task_rust.sh"
        }
      }
    }
    },
  'BUILD: WASM': {
    node('CPU') {
      ws(per_exec_ws("tvm/build-wasm")) {
        init_git()
        sh "${docker_run} ${ci_wasm} ./tests/scripts/task_config_build_wasm.sh"
        make(ci_wasm, 'build', '-j2')
        timeout(time: max_time, unit: 'MINUTES') {
          sh "${docker_run} ${ci_wasm} ./tests/scripts/task_ci_setup.sh"
          sh "${docker_run} ${ci_wasm} ./tests/scripts/task_web_wasm.sh"
        }
      }
    }
  },
  'BUILD : i386': {
    node('CPU') {
      ws(per_exec_ws("tvm/build-i386")) {
        init_git()
        sh "${docker_run} ${ci_i386} ./tests/scripts/task_config_build_i386.sh"
        make(ci_i386, 'build', '-j2')
        pack_lib('i386', tvm_multilib)
      }
    }
  },
  'BUILD : arm': {
    node('ARM') {
      ws(per_exec_ws("tvm/build-arm")) {
        init_git()
        sh "${docker_run} ${ci_arm} ./tests/scripts/task_config_build_arm.sh"
        make(ci_arm, 'build', '-j4')
        pack_lib('arm', tvm_multilib)
      }
    }
  },
  'BUILD: QEMU': {
    node('CPU') {
      ws(per_exec_ws("tvm/build-qemu")) {
        init_git()
        sh "${docker_run} ${ci_qemu} ./tests/scripts/task_config_build_qemu.sh"
        make(ci_qemu, 'build', '-j2')
        timeout(time: max_time, unit: 'MINUTES') {
          sh "${docker_run} ${ci_qemu} ./tests/scripts/task_ci_setup.sh"
          sh "${docker_run} ${ci_qemu} ./tests/scripts/task_python_microtvm.sh"
        }
      }
    }
  }
}

stage('Unit Test') {
  parallel 'python3: GPU': {
    node('TensorCore') {
      ws(per_exec_ws("tvm/ut-python-gpu")) {
        init_git()
        unpack_lib('gpu', tvm_multilib)
        timeout(time: max_time, unit: 'MINUTES') {
<<<<<<< HEAD
          sh "${docker_run} ${ci_gpu} ./tests/scripts/task_ci_python_setup.sh"
          sh "${docker_run} ${ci_gpu} ./tests/scripts/task_config_build_gpu.sh"
          sh "${docker_run} ${ci_gpu} ./tests/scripts/task_build.sh build standalone_crt"
=======
          sh "${docker_run} ${ci_gpu} ./tests/scripts/task_ci_setup.sh"
>>>>>>> 5103bb6a
          sh "${docker_run} ${ci_gpu} ./tests/scripts/task_sphinx_precheck.sh"
          sh "${docker_run} ${ci_gpu} ./tests/scripts/task_python_unittest_gpuonly.sh"
          sh "${docker_run} ${ci_gpu} ./tests/scripts/task_python_integration_gpuonly.sh"
        }
      }
    }
  },
  'python3: i386': {
    node('CPU') {
      ws(per_exec_ws("tvm/ut-python-i386")) {
        init_git()
        unpack_lib('i386', tvm_multilib)
        timeout(time: max_time, unit: 'MINUTES') {
<<<<<<< HEAD
          sh "${docker_run} ${ci_i386} ./tests/scripts/task_ci_python_setup.sh"
          sh "${docker_run} ${ci_gpu} ./tests/scripts/task_config_build_i386.sh"
          sh "${docker_run} ${ci_gpu} ./tests/scripts/task_build.sh build standalone_crt"
=======
          sh "${docker_run} ${ci_i386} ./tests/scripts/task_ci_setup.sh"
>>>>>>> 5103bb6a
          sh "${docker_run} ${ci_i386} ./tests/scripts/task_python_unittest.sh"
          sh "${docker_run} ${ci_i386} ./tests/scripts/task_python_integration.sh"
          sh "${docker_run} ${ci_i386} ./tests/scripts/task_python_vta_fsim.sh"
        }
      }
    }
  },
  'python3: arm': {
    node('ARM') {
      ws(per_exec_ws("tvm/ut-python-arm")) {
        init_git()
        unpack_lib('arm', tvm_multilib)
        timeout(time: max_time, unit: 'MINUTES') {
<<<<<<< HEAD
          sh "${docker_run} ${ci_arm} ./tests/scripts/task_ci_python_setup.sh"
          sh "${docker_run} ${ci_arm} ./tests/scripts/task_config_build_arm.sh"
          sh "${docker_run} ${ci_arm} ./tests/scripts/task_build.sh build standalone_crt"
=======
          sh "${docker_run} ${ci_arm} ./tests/scripts/task_ci_setup.sh"
>>>>>>> 5103bb6a
          sh "${docker_run} ${ci_arm} ./tests/scripts/task_python_unittest.sh"
          // sh "${docker_run} ${ci_arm} ./tests/scripts/task_python_integration.sh"
        }
      }
    }
  },
  'java: GPU': {
    node('GPU') {
      ws(per_exec_ws("tvm/ut-java")) {
        init_git()
        unpack_lib('gpu', tvm_multilib)
        timeout(time: max_time, unit: 'MINUTES') {
          sh "${docker_run} ${ci_gpu} ./tests/scripts/task_ci_setup.sh"
          sh "${docker_run} ${ci_gpu} ./tests/scripts/task_java_unittest.sh"
        }
      }
    }
  }
}

stage('Integration Test') {
  parallel 'topi: GPU': {
    node('GPU') {
      ws(per_exec_ws("tvm/topi-python-gpu")) {
        init_git()
        unpack_lib('gpu', tvm_multilib)
        timeout(time: max_time, unit: 'MINUTES') {
          sh "${docker_run} ${ci_gpu} ./tests/scripts/task_ci_setup.sh"
          sh "${docker_run} ${ci_gpu} ./tests/scripts/task_python_topi.sh"
        }
      }
    }
  },
  'frontend: GPU': {
    node('GPU') {
      ws(per_exec_ws("tvm/frontend-python-gpu")) {
        init_git()
        unpack_lib('gpu', tvm_multilib)
        timeout(time: max_time, unit: 'MINUTES') {
          sh "${docker_run} ${ci_gpu} ./tests/scripts/task_ci_setup.sh"
          sh "${docker_run} ${ci_gpu} ./tests/scripts/task_python_frontend.sh"
        }
      }
    }
  },
  'frontend: CPU': {
    node('CPU') {
      ws(per_exec_ws("tvm/frontend-python-cpu")) {
        init_git()
        unpack_lib('cpu', tvm_multilib)
        timeout(time: max_time, unit: 'MINUTES') {
          sh "${docker_run} ${ci_cpu} ./tests/scripts/task_ci_setup.sh"
          sh "${docker_run} ${ci_cpu} ./tests/scripts/task_python_frontend_cpu.sh"
        }
      }
    }
  },
  'docs: GPU': {
    node('TensorCore') {
      ws(per_exec_ws("tvm/docs-python-gpu")) {
        init_git()
        unpack_lib('gpu', tvm_multilib)
        timeout(time: max_time, unit: 'MINUTES') {
          sh "${docker_run} ${ci_gpu} ./tests/scripts/task_ci_setup.sh"
          sh "${docker_run} ${ci_gpu} ./tests/scripts/task_python_docs.sh"
        }
        pack_lib('mydocs', 'docs.tgz')
      }
    }
  }
}

/*
stage('Build packages') {
  parallel 'conda CPU': {
    node('CPU') {
      sh "${docker_run} tlcpack/conda-cpu ./conda/build_cpu.sh
    }
  },
  'conda cuda': {
    node('CPU') {
      sh "${docker_run} tlcpack/conda-cuda90 ./conda/build_cuda.sh
      sh "${docker_run} tlcpack/conda-cuda100 ./conda/build_cuda.sh
    }
  }
  // Here we could upload the packages to anaconda for releases
  // and/or the main branch
}
*/

stage('Deploy') {
    node('doc') {
      ws(per_exec_ws("tvm/deploy-docs")) {
        if (env.BRANCH_NAME == "main") {
           unpack_lib('mydocs', 'docs.tgz')
           sh "cp docs.tgz /var/docs/docs.tgz"
           sh "tar xf docs.tgz -C /var/docs"
        }
      }
    }
}<|MERGE_RESOLUTION|>--- conflicted
+++ resolved
@@ -247,13 +247,9 @@
         init_git()
         unpack_lib('gpu', tvm_multilib)
         timeout(time: max_time, unit: 'MINUTES') {
-<<<<<<< HEAD
-          sh "${docker_run} ${ci_gpu} ./tests/scripts/task_ci_python_setup.sh"
+          sh "${docker_run} ${ci_gpu} ./tests/scripts/task_ci_setup.sh"
           sh "${docker_run} ${ci_gpu} ./tests/scripts/task_config_build_gpu.sh"
           sh "${docker_run} ${ci_gpu} ./tests/scripts/task_build.sh build standalone_crt"
-=======
-          sh "${docker_run} ${ci_gpu} ./tests/scripts/task_ci_setup.sh"
->>>>>>> 5103bb6a
           sh "${docker_run} ${ci_gpu} ./tests/scripts/task_sphinx_precheck.sh"
           sh "${docker_run} ${ci_gpu} ./tests/scripts/task_python_unittest_gpuonly.sh"
           sh "${docker_run} ${ci_gpu} ./tests/scripts/task_python_integration_gpuonly.sh"
@@ -267,13 +263,9 @@
         init_git()
         unpack_lib('i386', tvm_multilib)
         timeout(time: max_time, unit: 'MINUTES') {
-<<<<<<< HEAD
-          sh "${docker_run} ${ci_i386} ./tests/scripts/task_ci_python_setup.sh"
+          sh "${docker_run} ${ci_i386} ./tests/scripts/task_ci_setup.sh"
           sh "${docker_run} ${ci_gpu} ./tests/scripts/task_config_build_i386.sh"
           sh "${docker_run} ${ci_gpu} ./tests/scripts/task_build.sh build standalone_crt"
-=======
-          sh "${docker_run} ${ci_i386} ./tests/scripts/task_ci_setup.sh"
->>>>>>> 5103bb6a
           sh "${docker_run} ${ci_i386} ./tests/scripts/task_python_unittest.sh"
           sh "${docker_run} ${ci_i386} ./tests/scripts/task_python_integration.sh"
           sh "${docker_run} ${ci_i386} ./tests/scripts/task_python_vta_fsim.sh"
@@ -287,13 +279,9 @@
         init_git()
         unpack_lib('arm', tvm_multilib)
         timeout(time: max_time, unit: 'MINUTES') {
-<<<<<<< HEAD
-          sh "${docker_run} ${ci_arm} ./tests/scripts/task_ci_python_setup.sh"
+          sh "${docker_run} ${ci_arm} ./tests/scripts/task_ci_setup.sh"
           sh "${docker_run} ${ci_arm} ./tests/scripts/task_config_build_arm.sh"
           sh "${docker_run} ${ci_arm} ./tests/scripts/task_build.sh build standalone_crt"
-=======
-          sh "${docker_run} ${ci_arm} ./tests/scripts/task_ci_setup.sh"
->>>>>>> 5103bb6a
           sh "${docker_run} ${ci_arm} ./tests/scripts/task_python_unittest.sh"
           // sh "${docker_run} ${ci_arm} ./tests/scripts/task_python_integration.sh"
         }
